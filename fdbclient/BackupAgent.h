--- conflicted
+++ resolved
@@ -271,19 +271,8 @@
 
 	static Future<std::string> getBackupInfo(std::string backupContainer, Version* defaultVersion = NULL);
 
-<<<<<<< HEAD
-=======
-	static std::string getTempFilename();
-	// Data(key ranges) and Log files will have their file size in the name because it is not at all convenient
-	// to fetch filesizes from either of the current BackupContainer implementations. LocalDirectory requires
-	// querying each file separately, and Blob Store doesn't support renames so the apparent log and data files
-	// are actually a kind of symbolic link so to get the size of the final file it would have to be read.
-	static std::string getDataFilename(Version version, int64_t size, int blockSize);
-	static std::string getLogFilename(Version beginVer, Version endVer, int64_t size, int blockSize);
-
 	static const Key keyLastRestorable;
 
->>>>>>> 986b73f4
 	Future<int64_t> getTaskCount(Reference<ReadYourWritesTransaction> tr) { return taskBucket->getTaskCount(tr); }
 	Future<int64_t> getTaskCount(Database cx) { return taskBucket->getTaskCount(cx); }
 	Future<Void> watchTaskCount(Reference<ReadYourWritesTransaction> tr) { return taskBucket->watchTaskCount(tr); }
