--- conflicted
+++ resolved
@@ -2296,17 +2296,10 @@
 		data.locality.set(LiteralStringRef("machineid"), StringRef(machineId));
 		data.address.ip = IPAddress(i);
 
-<<<<<<< HEAD
 		if(g_network->isSimulated()) {
 			g_simulator.newProcess("TestCoordinator", data.address.ip, data.address.port, false, 1,
 			                       data.locality, ProcessClass(ProcessClass::CoordinatorClass, ProcessClass::CommandLineSource),
 			                       "", "", currentProtocolVersion);
-=======
-		if (g_network->isSimulated()) {
-			g_simulator.newProcess("TestCoordinator", data.address.ip, data.address.port, false, 1, data.locality,
-			                       ProcessClass(ProcessClass::CoordinatorClass, ProcessClass::CommandLineSource), "",
-			                       "");
->>>>>>> e49cc68b
 		}
 
 		workers.push_back(data);
