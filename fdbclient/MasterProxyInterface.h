/*
 * MasterProxyInterface.h
 *
 * This source file is part of the FoundationDB open source project
 *
 * Copyright 2013-2018 Apple Inc. and the FoundationDB project authors
 *
 * Licensed under the Apache License, Version 2.0 (the "License");
 * you may not use this file except in compliance with the License.
 * You may obtain a copy of the License at
 *
 *     http://www.apache.org/licenses/LICENSE-2.0
 *
 * Unless required by applicable law or agreed to in writing, software
 * distributed under the License is distributed on an "AS IS" BASIS,
 * WITHOUT WARRANTIES OR CONDITIONS OF ANY KIND, either express or implied.
 * See the License for the specific language governing permissions and
 * limitations under the License.
 */

#ifndef FDBCLIENT_MASTERPROXYINTERFACE_H
#define FDBCLIENT_MASTERPROXYINTERFACE_H
#pragma once

<<<<<<< HEAD
#include "FDBTypes.h"
#include "StorageServerInterface.h"
#include "CommitTransaction.h"
#include "flow/Stats.h"
=======
#include "fdbclient/FDBTypes.h"
#include "fdbclient/StorageServerInterface.h"
#include "fdbclient/CommitTransaction.h"
>>>>>>> 3b2700d2

struct MasterProxyInterface {
	enum { LocationAwareLoadBalance = 1 };
	enum { AlwaysFresh = 1 };

	LocalityData locality;
	RequestStream< struct CommitTransactionRequest > commit;
	RequestStream< struct GetReadVersionRequest > getConsistentReadVersion;  // Returns a version which (1) is committed, and (2) is >= the latest version reported committed (by a commit response) when this request was sent
															     //   (at some point between when this request is sent and when its response is received, the latest version reported committed)
	RequestStream< struct GetKeyServerLocationsRequest > getKeyServersLocations;
	RequestStream< struct GetStorageServerRejoinInfoRequest > getStorageServerRejoinInfo;

	RequestStream<ReplyPromise<Void>> waitFailure;

	RequestStream< struct GetRawCommittedVersionRequest > getRawCommittedVersion;
	RequestStream< struct TxnStateRequest >  txnState;

	UID id() const { return commit.getEndpoint().token; }
	std::string toString() const { return id().shortString(); }
	bool operator == (MasterProxyInterface const& r) const { return id() == r.id(); }
	bool operator != (MasterProxyInterface const& r) const { return id() != r.id(); }
	NetworkAddress address() const { return commit.getEndpoint().address; }

	template <class Archive>
	void serialize(Archive& ar) {
		serializer(ar, locality, commit, getConsistentReadVersion, getKeyServersLocations, waitFailure, getStorageServerRejoinInfo, getRawCommittedVersion, txnState);
	}

	void initEndpoints() {
		getConsistentReadVersion.getEndpoint(TaskProxyGetConsistentReadVersion);
		getRawCommittedVersion.getEndpoint(TaskProxyGetRawCommittedVersion);
		commit.getEndpoint(TaskProxyCommitDispatcher);
		//getKeyServersLocations.getEndpoint(TaskProxyGetKeyServersLocations); //do not increase the priority of these requests, because clients cans bring down the cluster with too many of these messages.
	}
};

struct CommitID {
	Version version; 			// returns invalidVersion if transaction conflicts
	uint16_t txnBatchId;

	template <class Ar>
	void serialize(Ar& ar) {
		serializer(ar, version, txnBatchId);
	}

	CommitID() : version(invalidVersion), txnBatchId(0) {}
	CommitID( Version version, uint16_t txnBatchId ) : version(version), txnBatchId(txnBatchId) {}
};

struct CommitTransactionRequest : TimedRequest {
	enum { 
		FLAG_IS_LOCK_AWARE = 0x1,
		FLAG_FIRST_IN_BATCH = 0x2
	};

	bool isLockAware() const { return flags & FLAG_IS_LOCK_AWARE; }
	bool firstInBatch() const { return flags & FLAG_FIRST_IN_BATCH; }
	
	Arena arena;
	CommitTransactionRef transaction;
	ReplyPromise<CommitID> reply;
	uint32_t flags;
	Optional<UID> debugID;

	CommitTransactionRequest() : flags(0) {}

	template <class Ar> 
	void serialize(Ar& ar) { 
<<<<<<< HEAD
		ar & *(TimedRequest*)this & transaction & reply & arena & flags & debugID;
=======
		serializer(ar, transaction, reply, arena, flags, debugID);
>>>>>>> 3b2700d2
	}
};

static inline int getBytes( CommitTransactionRequest const& r ) {
	// SOMEDAY: Optimize
	//return r.arena.getSize(); // NOT correct because arena can be shared!
	int total = sizeof(r);
	for(auto m = r.transaction.mutations.begin(); m != r.transaction.mutations.end(); ++m)
		total += m->expectedSize() + CLIENT_KNOBS->PROXY_COMMIT_OVERHEAD_BYTES;
	for(auto i = r.transaction.read_conflict_ranges.begin(); i != r.transaction.read_conflict_ranges.end(); ++i)
		total += i->expectedSize();
	for(auto i = r.transaction.write_conflict_ranges.begin(); i != r.transaction.write_conflict_ranges.end(); ++i)
		total += i->expectedSize();
	return total;
}

struct GetReadVersionReply {
	Version version;
	bool locked;

	template <class Ar>
	void serialize(Ar& ar) {
		serializer(ar, version, locked);
	}
};

struct GetReadVersionRequest : TimedRequest {
	enum { 
		PRIORITY_SYSTEM_IMMEDIATE = 15 << 24,  // Highest possible priority, always executed even if writes are otherwise blocked
		PRIORITY_DEFAULT = 8 << 24,
		PRIORITY_BATCH = 1 << 24
	};
	enum { 
		FLAG_CAUSAL_READ_RISKY = 1,
		FLAG_PRIORITY_MASK = PRIORITY_SYSTEM_IMMEDIATE,
	};

	uint32_t transactionCount;
	uint32_t flags;
	Optional<UID> debugID;
	ReplyPromise<GetReadVersionReply> reply;

	GetReadVersionRequest() : transactionCount( 1 ), flags( PRIORITY_DEFAULT ) {}
	GetReadVersionRequest( uint32_t transactionCount, uint32_t flags, Optional<UID> debugID = Optional<UID>() ) : transactionCount( transactionCount ), flags( flags ), debugID( debugID ) {}
	
	int priority() const { return flags & FLAG_PRIORITY_MASK; }
	bool operator < (GetReadVersionRequest const& rhs) const { return priority() < rhs.priority(); }

	template <class Ar> 
	void serialize(Ar& ar) { 
		serializer(ar, transactionCount, flags, debugID, reply);
	}
};

struct GetKeyServerLocationsReply {
	Arena arena;
	vector<pair<KeyRangeRef, vector<StorageServerInterface>>> results;

	template <class Ar>
	void serialize(Ar& ar) {
		serializer(ar, results, arena);
	}
};

struct GetKeyServerLocationsRequest {
	Arena arena;
	KeyRef begin;
	Optional<KeyRef> end;
	int limit;
	bool reverse;
	ReplyPromise<GetKeyServerLocationsReply> reply;

	GetKeyServerLocationsRequest() : limit(0), reverse(false) {}
	GetKeyServerLocationsRequest( KeyRef const& begin, Optional<KeyRef> const& end, int limit, bool reverse, Arena const& arena ) : begin( begin ), end( end ), limit( limit ), reverse( reverse ), arena( arena ) {}
	
	template <class Ar> 
	void serialize(Ar& ar) { 
		serializer(ar, begin, end, limit, reverse, reply, arena);
	}
};

struct GetRawCommittedVersionRequest {
	Optional<UID> debugID;
	ReplyPromise<GetReadVersionReply> reply;

	explicit GetRawCommittedVersionRequest(Optional<UID> const& debugID = Optional<UID>()) : debugID(debugID) {}

	template <class Ar>
	void serialize( Ar& ar ) {
		serializer(ar, debugID, reply);
	}
};

struct GetStorageServerRejoinInfoReply {
	Version version;
	Tag tag;
	Optional<Tag> newTag;
	bool newLocality;
	vector<pair<Version, Tag>> history;

	template <class Ar>
	void serialize(Ar& ar) {
		serializer(ar, version, tag, newTag, newLocality, history);
	}
};

struct GetStorageServerRejoinInfoRequest {
	UID id;
	Optional<Value> dcId;
	ReplyPromise< GetStorageServerRejoinInfoReply > reply;

	GetStorageServerRejoinInfoRequest() {}
	explicit GetStorageServerRejoinInfoRequest( UID const& id, Optional<Value> const& dcId ) : id(id), dcId(dcId) {}

	template <class Ar>
	void serialize( Ar& ar ) {
		serializer(ar, id, dcId, reply);
	}
};

struct TxnStateRequest {
	Arena arena;
	VectorRef<KeyValueRef> data;
	Sequence sequence;
	bool last;
	ReplyPromise<Void> reply;

	template <class Ar> 
	void serialize(Ar& ar) { 
		serializer(ar, data, sequence, last, reply, arena);
	}
};

#endif<|MERGE_RESOLUTION|>--- conflicted
+++ resolved
@@ -1,3 +1,4 @@
+
 /*
  * MasterProxyInterface.h
  *
@@ -22,16 +23,11 @@
 #define FDBCLIENT_MASTERPROXYINTERFACE_H
 #pragma once
 
-<<<<<<< HEAD
-#include "FDBTypes.h"
-#include "StorageServerInterface.h"
-#include "CommitTransaction.h"
-#include "flow/Stats.h"
-=======
 #include "fdbclient/FDBTypes.h"
 #include "fdbclient/StorageServerInterface.h"
 #include "fdbclient/CommitTransaction.h"
->>>>>>> 3b2700d2
+
+#include "flow/Stats.h"
 
 struct MasterProxyInterface {
 	enum { LocationAwareLoadBalance = 1 };
@@ -100,11 +96,7 @@
 
 	template <class Ar> 
 	void serialize(Ar& ar) { 
-<<<<<<< HEAD
-		ar & *(TimedRequest*)this & transaction & reply & arena & flags & debugID;
-=======
-		serializer(ar, transaction, reply, arena, flags, debugID);
->>>>>>> 3b2700d2
+		serializer(ar, *(TimedRequest*)this, transaction, reply, arena, flags, debugID);
 	}
 };
 
