--- conflicted
+++ resolved
@@ -297,13 +297,10 @@
                         oldBinaryVersionLowerBound = lastFolderName.Split('_').Last();
                     }
                     string oldBinaryVersionUpperBound = getFdbserverVersion(fdbserverName);
-<<<<<<< HEAD
-=======
                     if (versionGreaterThanOrEqual("4.0.0", oldBinaryVersionUpperBound)) {
                         // If the binary under test is from 3.x, then allow upgrade tests from 3.x binaries.
                         oldBinaryVersionLowerBound = "0.0.0";
                     }
->>>>>>> 731073bd
                     string[] currentBinary = { fdbserverName };
                     IEnumerable<string> oldBinaries = Array.FindAll(
                                                          Directory.GetFiles(oldBinaryFolder),
@@ -1588,4 +1585,4 @@
             return 1;
         }
     }
-}
+}