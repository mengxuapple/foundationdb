--- conflicted
+++ resolved
@@ -295,12 +295,9 @@
 		return WORK_FULL_UTILIZATION / relocation.src.size() / SERVER_KNOBS->RELOCATION_PARALLELISM_PER_SOURCE_SERVER;
 }
 
-<<<<<<< HEAD
-// This ensure source servers will not be overloaded.
-=======
 // Data movement's resource control: Do not overload source servers used for the RelocateData
 // return true if servers are not too busy to launch the relocation
->>>>>>> 476641a0
+// This ensure source servers will not be overloaded.
 bool canLaunch( RelocateData & relocation, int teamSize, std::map<UID, Busyness> & busymap,
 		std::vector<RelocateData> cancellableRelocations ) {
 	// assert this has not already been launched
@@ -371,12 +368,8 @@
 	std::map<UID, std::set<RelocateData, std::greater<RelocateData>>> queue; //Key UID is serverID, value is the serverID's set of RelocateData to relocate
 
 	KeyRangeMap< RelocateData > inFlight;
-<<<<<<< HEAD
 	// Track all actors that relocates specified keys to a good place; Key: keyRange; Value: actor
 	KeyRangeActorMap inFlightActors;
-=======
-	KeyRangeActorMap inFlightActors; //Key: RelocatData, Value: Actor to move the data
->>>>>>> 476641a0
 
 	Promise<Void> error;
 	PromiseStream<RelocateData> dataTransferComplete;
@@ -814,11 +807,8 @@
 				}
 			}
 
-<<<<<<< HEAD
 			// MXQ: I don't understand the SOMEDAY and FIXME statement
-=======
 			// Data movement avoids overloading source servers in moving data.
->>>>>>> 476641a0
 			// SOMEDAY: the list of source servers may be outdated since they were fetched when the work was put in the queue
 			// FIXME: we need spare capacity even when we're just going to be cancelling work via TEAM_HEALTHY
 			if( !canLaunch( rd, teamSize, busymap, cancellableRelocations ) ) {
