--- conflicted
+++ resolved
@@ -37,25 +37,6 @@
 
 #define SevFRMutationInfo SevVerbose
 //#define SevFRMutationInfo SevInfo
-<<<<<<< HEAD
-
-struct VersionedMutation {
-	MutationRef mutation;
-	LogMessageVersion version;
-
-	VersionedMutation() = default;
-	explicit VersionedMutation(MutationRef mutation, LogMessageVersion version)
-	  : mutation(mutation), version(version) {}
-	explicit VersionedMutation(Arena& to, const VersionedMutation& from)
-	  : mutation(to, from.mutation), version(from.version) {}
-
-	template <class Ar>
-	void serialize(Ar& ar) {
-		serializer(ar, mutation, version);
-	}
-};
-=======
->>>>>>> a998fa1e
 
 using MutationsVec = Standalone<VectorRef<MutationRef>>;
 using LogMessageVersionVec = Standalone<VectorRef<LogMessageVersion>>;
