/*
 * worker.actor.cpp
 *
 * This source file is part of the FoundationDB open source project
 *
 * Copyright 2013-2018 Apple Inc. and the FoundationDB project authors
 *
 * Licensed under the Apache License, Version 2.0 (the "License");
 * you may not use this file except in compliance with the License.
 * You may obtain a copy of the License at
 *
 *     http://www.apache.org/licenses/LICENSE-2.0
 *
 * Unless required by applicable law or agreed to in writing, software
 * distributed under the License is distributed on an "AS IS" BASIS,
 * WITHOUT WARRANTIES OR CONDITIONS OF ANY KIND, either express or implied.
 * See the License for the specific language governing permissions and
 * limitations under the License.
 */

#include "flow/actorcompiler.h"
#include "flow/ActorCollection.h"
#include "flow/SystemMonitor.h"
#include "flow/TDMetric.actor.h"
#include "fdbrpc/simulator.h"
#include "fdbclient/NativeAPI.h"
#include "fdbclient/MetricLogger.h"
#include "WorkerInterface.h"
#include "IKeyValueStore.h"
#include "WaitFailure.h"
#include "TesterInterface.h"  // for poisson()
#include "IDiskQueue.h"
#include "fdbclient/DatabaseContext.h"
#include "ClusterRecruitmentInterface.h"
#include "ServerDBInfo.h"
#include "fdbserver/CoordinationInterface.h"
#include "fdbclient/FailureMonitorClient.h"
#include "fdbclient/MonitorLeader.h"
#include "fdbclient/ClientWorkerInterface.h"
#include "flow/Profiler.h"

#ifdef __linux__
#ifdef USE_GPERFTOOLS
#include "gperftools/profiler.h"
#endif
#include <unistd.h>
#include <thread>
#include <execinfo.h>
#endif

#if CENABLED(0, NOT_IN_CLEAN)
extern IKeyValueStore* keyValueStoreCompressTestData(IKeyValueStore* store);
# define KV_STORE(filename,uid) keyValueStoreCompressTestData(keyValueStoreSQLite(filename,uid))
#elif CENABLED(0, NOT_IN_CLEAN)
# define KV_STORE(filename,uid) keyValueStoreSQLite(filename,uid)
#else
# define KV_STORE(filename,uid) keyValueStoreMemory(filename,uid)
#endif

ACTOR static Future<Void> extractClientInfo( Reference<AsyncVar<ServerDBInfo>> db, Reference<AsyncVar<ClientDBInfo>> info ) {
	loop {
		info->set( db->get().client );
		Void _ = wait( db->onChange() );
	}
}

Database openDBOnServer( Reference<AsyncVar<ServerDBInfo>> const& db, int taskID, bool enableLocalityLoadBalance, bool lockAware ) {
	Reference<AsyncVar<ClientDBInfo>> info( new AsyncVar<ClientDBInfo> );
	return DatabaseContext::create( info, extractClientInfo(db, info), enableLocalityLoadBalance ? db->get().myLocality : LocalityData(), enableLocalityLoadBalance, taskID, lockAware );
}

struct ErrorInfo {
	Error error;
	const Role &role;
	UID id;
	ErrorInfo( Error e, const Role &role, UID id ) : error(e), role(role), id(id) {}
	template <class Ar> void serialize(Ar&) { ASSERT(false); }
};

Error checkIOTimeout(Error const &e) {
	// Convert all_errors to io_timeout if global timeout bool was set
	bool timeoutOccurred = (bool)g_network->global(INetwork::enASIOTimedOut);
	// In simulation, have to check global timed out flag for both this process and the machine process on which IO is done
	if(g_network->isSimulated() && !timeoutOccurred)
		timeoutOccurred = g_pSimulator->getCurrentProcess()->machine->machineProcess->global(INetwork::enASIOTimedOut);

	if(timeoutOccurred) {
		TEST(true); // Timeout occurred
		Error timeout = io_timeout();
		// Preserve injectedness of error
		if(e.isInjectedFault())
			timeout = timeout.asInjectedFault();
		return timeout;
	}
	return e;
}

ACTOR Future<Void> forwardError( PromiseStream<ErrorInfo> errors,
	Role role, UID id,
	Future<Void> process )
{
	try {
		Void _ = wait(process);
		errors.send( ErrorInfo(success(), role, id) );
		return Void();
	} catch (Error& e) {
		errors.send( ErrorInfo(e, role, id) );
		return Void();
	}
}

<<<<<<< HEAD
ACTOR Future<Void> handleIOErrors( Future<Void> actor, IClosable* store, UID id, Future<Void> onClosed = Void()) {
	choose {
		when (state ErrorOr<Void> e = wait( errorOr(actor) )) {
			if (e.isError() && e.getError().code() == error_code_please_reboot) {
				// no need to wait.
			} else {
				Void _ = wait(onClosed);
			}
=======
ACTOR Future<Void> handleIOErrors( Future<Void> actor, IClosable* store, UID id, Future<Void> onClosed = Void() ) {
	state Future<ErrorOr<Void>> storeError = actor.isReady() ? Never() : errorOr( store->getError() );
	choose {
		when (state ErrorOr<Void> e = wait( errorOr(actor) )) {
			Void _ = wait(onClosed);
			if(storeError.isReady()) throw storeError.getError();
>>>>>>> 39d35f8a
			if (e.isError()) throw e.getError(); else return e.get();
		}
		when (ErrorOr<Void> e = wait( storeError )) {
			TraceEvent("WorkerTerminatingByIOError", id).error(e.getError(), true);
			actor.cancel();
			// file_not_found can occur due to attempting to open a partially deleted DiskQueue, which should not be reported SevError.
			if (e.getError().code() == error_code_file_not_found) {
				TEST(true); // Worker terminated with file_not_found error
				return Void();
			}
			throw e.getError();
		}
	}
}

ACTOR Future<Void> workerHandleErrors(FutureStream<ErrorInfo> errors) {
	loop choose {
		when( ErrorInfo _err = waitNext(errors) ) {
			ErrorInfo err = _err;
			bool ok =
				err.error.code() == error_code_success ||
				err.error.code() == error_code_please_reboot ||
				err.error.code() == error_code_actor_cancelled ||
				err.error.code() == error_code_coordinators_changed;  // The worker server was cancelled

			if(!ok)
				err.error = checkIOTimeout(err.error);  // Possibly convert error to io_timeout

			endRole(err.role, err.id, "Error", ok, err.error);

			if (err.error.code() == error_code_please_reboot || err.error.code() == error_code_io_timeout) throw err.error;
		}
	}
}

// Improve simulation code coverage by sometimes deferring the destruction of workerInterface (and therefore "endpoint not found" responses to clients
//		for an extra second, so that clients are more likely to see broken_promise errors
ACTOR template<class T> Future<Void> zombie(T workerInterface, Future<Void> worker) {
	try {
		Void _ = wait(worker);
		if (BUGGIFY)
			Void _ = wait(delay(1.0));
		return Void();
	} catch (Error& e) {
		throw;
	}
}

ACTOR Future<Void> loadedPonger( FutureStream<LoadedPingRequest> pings ) {
	state Standalone<StringRef> payloadBack = std::string( 20480, '.' );

	loop {
		LoadedPingRequest pong = waitNext( pings );
		LoadedReply rep;
		rep.payload = (pong.loadReply ? payloadBack : LiteralStringRef(""));
		rep.id = pong.id;
		pong.reply.send( rep );
	}
}

StringRef fileStoragePrefix = LiteralStringRef("storage-");
StringRef fileLogDataPrefix = LiteralStringRef("log-");
StringRef fileLogQueuePrefix = LiteralStringRef("logqueue-");
std::pair<KeyValueStoreType, std::string> bTreeV1Suffix  = std::make_pair( KeyValueStoreType::SSD_BTREE_V1, ".fdb" );
std::pair<KeyValueStoreType, std::string> bTreeV2Suffix = std::make_pair(KeyValueStoreType::SSD_BTREE_V2,   ".sqlite");
std::pair<KeyValueStoreType, std::string> memorySuffix = std::make_pair( KeyValueStoreType::MEMORY,         "-0.fdq" );

std::string validationFilename = "_validate";

std::string filenameFromSample( KeyValueStoreType storeType, std::string folder, std::string sample_filename ) {
	if( storeType == KeyValueStoreType::SSD_BTREE_V1 )
		return joinPath( folder, sample_filename );
	else if ( storeType == KeyValueStoreType::SSD_BTREE_V2 )
		return joinPath(folder, sample_filename);
	else if( storeType == KeyValueStoreType::MEMORY )
		return joinPath( folder, sample_filename.substr(0, sample_filename.size() - 5) );

	UNREACHABLE();
}

std::string filenameFromId( KeyValueStoreType storeType, std::string folder, std::string prefix, UID id ) {
	if( storeType == KeyValueStoreType::SSD_BTREE_V1)
		return joinPath( folder, prefix + id.toString() + ".fdb" );
	else if (storeType == KeyValueStoreType::SSD_BTREE_V2)
		return joinPath(folder, prefix + id.toString() + ".sqlite");
	else if( storeType == KeyValueStoreType::MEMORY )
		return joinPath( folder, prefix + id.toString() + "-" );

	UNREACHABLE();
}

struct DiskStore {
	enum COMPONENT { TLogData, Storage };

	UID storeID;
	std::string filename; // For KVStoreMemory just the base filename to be passed to IDiskQueue
	COMPONENT storedComponent;
	KeyValueStoreType storeType;
};

std::vector< DiskStore > getDiskStores( std::string folder, std::string suffix, KeyValueStoreType type) {
	std::vector< DiskStore > result;
	vector<std::string> files = platform::listFiles( folder, suffix );

	for( int idx = 0; idx < files.size(); idx++ ) {
		DiskStore store;
		store.storeType = type;

		StringRef prefix;
		if( StringRef( files[idx] ).startsWith( fileStoragePrefix ) ) {
			store.storedComponent = DiskStore::Storage;
			prefix = fileStoragePrefix;
		}
		else if( StringRef( files[idx] ).startsWith( fileLogDataPrefix ) ) {
			store.storedComponent = DiskStore::TLogData;
			prefix = fileLogDataPrefix;
		}
		else
			continue;

		store.storeID = UID::fromString( files[idx].substr( prefix.size(), 32 ) );
		store.filename = filenameFromSample( type, folder, files[idx] );
		result.push_back( store );
	}
	return result;
}

std::vector< DiskStore > getDiskStores( std::string folder ) {
	auto result = getDiskStores( folder, bTreeV1Suffix.second, bTreeV1Suffix.first);
	auto result1 = getDiskStores( folder, bTreeV2Suffix.second, bTreeV2Suffix.first);
	result.insert( result.end(), result1.begin(), result1.end() );
	auto result2 = getDiskStores( folder, memorySuffix.second, memorySuffix.first );
	result.insert( result.end(), result2.begin(), result2.end() );
	return result;
}

ACTOR Future<Void> registrationClient( Reference<AsyncVar<Optional<ClusterControllerFullInterface>>> ccInterface, WorkerInterface interf, Reference<AsyncVar<ClusterControllerPriorityInfo>> asyncPriorityInfo, ProcessClass initialClass) {
	// Keeps the cluster controller (as it may be re-elected) informed that this worker exists
	// The cluster controller uses waitFailureClient to find out if we die, and returns from registrationReply (requiring us to re-register)
	state Generation requestGeneration = 0;
	state ProcessClass processClass = initialClass;
	loop {
		Future<RegisterWorkerReply> registrationReply = ccInterface->get().present() ? brokenPromiseToNever( ccInterface->get().get().registerWorker.getReply( RegisterWorkerRequest(interf, initialClass, processClass, asyncPriorityInfo->get(), requestGeneration++) ) ) : Never();
		choose {
			when ( RegisterWorkerReply reply = wait( registrationReply )) {
				processClass = reply.processClass;	
				asyncPriorityInfo->set( reply.priorityInfo );
			}
			when ( Void _ = wait( ccInterface->onChange() )) { }
		}
	}
}

#if defined(__linux__) && defined(USE_GPERFTOOLS)
//A set of threads that should be profiled
std::set<std::thread::id> profiledThreads;

//Returns whether or not a given thread should be profiled
int filter_in_thread(void *arg) {
	return profiledThreads.count(std::this_thread::get_id()) > 0 ? 1 : 0;
}
#endif

//Enables the calling thread to be profiled
void registerThreadForProfiling() {
#if defined(__linux__) && defined(USE_GPERFTOOLS)
	//Not sure if this is actually needed, but a call to backtrace was advised here:
	//http://groups.google.com/group/google-perftools/browse_thread/thread/0dfd74532e038eb8/2686d9f24ac4365f?pli=1
	profiledThreads.insert(std::this_thread::get_id());
	const int num_levels = 100;
	void *pc[num_levels];
	backtrace(pc, num_levels);
#endif
}

//Starts or stops the CPU profiler
void updateCpuProfiler(ProfilerRequest req) {
	switch (req.type) {
	case ProfilerRequest::Type::GPROF:
#if defined(__linux__) && defined(USE_GPERFTOOLS) && !defined(VALGRIND)
		switch (req.action) {
		case ProfilerRequest::Action::ENABLE: {
			const char *path = (const char*)req.outputFile.begin();
			ProfilerOptions *options = new ProfilerOptions();
			options->filter_in_thread = &filter_in_thread;
			options->filter_in_thread_arg = NULL;
			ProfilerStartWithOptions(path, options);
			free(workingDir);
			break;
		}
		case ProfilerRequest::Action::DISABLE:
			ProfilerStop();
			break;
		case ProfilerRequest::Action::RUN:
			ASSERT(false);  // User should have called runProfiler.
			break;
		}
#endif
		break;
	case ProfilerRequest::Type::FLOW:
		switch (req.action) {
		case ProfilerRequest::Action::ENABLE:
			startProfiling(g_network, {}, req.outputFile);
			break;
		case ProfilerRequest::Action::DISABLE:
			stopProfiling();
			break;
		case ProfilerRequest::Action::RUN:
			ASSERT(false);  // User should have called runProfiler.
			break;
		}
		break;
	}
}

ACTOR Future<Void> runProfiler(ProfilerRequest req) {
	if (req.action == ProfilerRequest::Action::RUN) {
		req.action = ProfilerRequest::Action::ENABLE;
		updateCpuProfiler(req);
		Void _ = wait(delay(req.duration));
		req.action = ProfilerRequest::Action::DISABLE;
		updateCpuProfiler(req);
		return Void();
	} else {
		updateCpuProfiler(req);
		return Void();
	}
}

ACTOR Future<Void> storageServerRollbackRebooter( Future<Void> prevStorageServer, KeyValueStoreType storeType, std::string filename, UID id, LocalityData locality, Reference<AsyncVar<ServerDBInfo>> db, std::string folder, ActorCollection* filesClosed, int64_t memoryLimit, IKeyValueStore* store ) {
	loop {
		ErrorOr<Void> e = wait( errorOr( prevStorageServer) );
		if (!e.isError()) return Void();
		else if (e.getError().code() != error_code_please_reboot) throw e.getError();

		TraceEvent("StorageServerRequestedReboot", id);

		StorageServerInterface ssi;
		ssi.uniqueID = id;
		ssi.locality = locality;
		ssi.initEndpoints();

		prevStorageServer = storageServer( store, ssi, db, folder, Promise<Void>() );
		prevStorageServer = handleIOErrors(prevStorageServer, store, id, store->onClosed());
	}
}

// FIXME:  This will not work correctly in simulation as all workers would share the same roles map
std::set<std::pair<std::string, std::string>> g_roles;

Standalone<StringRef> roleString(std::set<std::pair<std::string, std::string>> roles, bool with_ids) {
	std:: string result;
	for(auto &r : roles) {
		if(!result.empty())
			result.append(",");
		result.append(r.first);
		if(with_ids) {
			result.append(":");
			result.append(r.second);
		}
	}
	return StringRef(result);
}

void startRole(const Role &role, UID roleId, UID workerId, std::map<std::string, std::string> details, std::string origination) {
	if(role.includeInTraceRoles) {
		addTraceRole(role.abbreviation);
	}

	TraceEvent ev("Role", roleId);
	ev.detail("As", role.roleName)
		.detail("Transition", "Begin")
		.detail("Origination", origination)
		.detail("OnWorker", workerId);
	for(auto it = details.begin(); it != details.end(); it++)
		ev.detail(it->first.c_str(), it->second);

	ev.trackLatest( (roleId.shortString() + ".Role" ).c_str() );

	// Update roles map, log Roles metrics
	g_roles.insert({role.roleName, roleId.shortString()});
	StringMetricHandle(LiteralStringRef("Roles")) = roleString(g_roles, false);
	StringMetricHandle(LiteralStringRef("RolesWithIDs")) = roleString(g_roles, true);
	if (g_network->isSimulated()) g_simulator.addRole(g_network->getLocalAddress(), role.roleName);
}

void endRole(const Role &role, UID id, std::string reason, bool ok, Error e) {
	{
		TraceEvent ev("Role", id);
		if(e.code() != invalid_error_code)
			ev.error(e, true);
		ev.detail("Transition", "End")
			.detail("As", role.roleName)
			.detail("Reason", reason);

		ev.trackLatest( (id.shortString() + ".Role").c_str() );
	}

	if(!ok) {
		std::string type = role.roleName + "Failed";

		TraceEvent err(SevError, type.c_str(), id);
		if(e.code() != invalid_error_code) {
			err.error(e, true);
		}
		err.detail("Reason", reason);
	}

	latestEventCache.clear( id.shortString() );

	// Update roles map, log Roles metrics
	g_roles.erase({role.roleName, id.shortString()});
	StringMetricHandle(LiteralStringRef("Roles")) = roleString(g_roles, false);
	StringMetricHandle(LiteralStringRef("RolesWithIDs")) = roleString(g_roles, true);
	if (g_network->isSimulated()) g_simulator.removeRole(g_network->getLocalAddress(), role.roleName);

	if(role.includeInTraceRoles) {
		removeTraceRole(role.abbreviation);
	}
}

ACTOR Future<Void> monitorServerDBInfo( Reference<AsyncVar<Optional<ClusterControllerFullInterface>>> ccInterface, Reference<ClusterConnectionFile> connFile, LocalityData locality, Reference<AsyncVar<ServerDBInfo>> dbInfo ) {
	// Initially most of the serverDBInfo is not known, but we know our locality right away
	ServerDBInfo localInfo;
	localInfo.myLocality = locality;
	dbInfo->set(localInfo);

	loop {
		GetServerDBInfoRequest req;
		req.knownServerInfoID = dbInfo->get().id;

		ClusterConnectionString fileConnectionString;
		if (connFile && !connFile->fileContentsUpToDate(fileConnectionString)) {
			req.issues = LiteralStringRef("incorrect_cluster_file_contents");
			if(connFile->canGetFilename()) {
				TraceEvent(SevWarnAlways, "IncorrectClusterFileContents").detail("Filename", connFile->getFilename())
					.detail("ConnectionStringFromFile", fileConnectionString.toString())
					.detail("CurrentConnectionString", connFile->getConnectionString().toString());
			}
		}

		auto peers = FlowTransport::transport().getIncompatiblePeers();
		for(auto it = peers->begin(); it != peers->end();) {
			if( now() - it->second.second > SERVER_KNOBS->INCOMPATIBLE_PEER_DELAY_BEFORE_LOGGING ) {
				req.incompatiblePeers.push_back(it->first);
				it = peers->erase(it);
			} else {
				it++;
			}
		}

		choose {
			when( ServerDBInfo ni = wait( ccInterface->get().present() ? brokenPromiseToNever( ccInterface->get().get().getServerDBInfo.getReply( req ) ) : Never() ) ) {
				TraceEvent("GotServerDBInfoChange").detail("ChangeID", ni.id).detail("MasterID", ni.master.id());
				ServerDBInfo localInfo = ni;
				localInfo.myLocality = locality;
				dbInfo->set(localInfo);
			}
			when( Void _ = wait( ccInterface->onChange() ) ) {
				if(ccInterface->get().present())
					TraceEvent("GotCCInterfaceChange").detail("CCID", ccInterface->get().get().id()).detail("CCMachine", ccInterface->get().get().getWorkers.getEndpoint().address);
			}
		}
	}
}

ACTOR Future<Void> workerServer( Reference<ClusterConnectionFile> connFile, Reference<AsyncVar<Optional<ClusterControllerFullInterface>>> ccInterface, LocalityData locality,
	Reference<AsyncVar<ClusterControllerPriorityInfo>> asyncPriorityInfo, ProcessClass initialClass, std::string folder, int64_t memoryLimit, std::string metricsConnFile, std::string metricsPrefix, Promise<Void> recoveredDiskFiles) {
	state PromiseStream< ErrorInfo > errors;
	state Future<Void> handleErrors = workerHandleErrors( errors.getFuture() );  // Needs to be stopped last
	state ActorCollection errorForwarders(false);
	state Future<Void> loggingTrigger = Void();
	state double loggingDelay = SERVER_KNOBS->WORKER_LOGGING_INTERVAL;
	state ActorCollection filesClosed(true);
	state Promise<Void> stopping;
	state WorkerCache<InitializeStorageReply> storageCache;
	state Reference<AsyncVar<ServerDBInfo>> dbInfo( new AsyncVar<ServerDBInfo>(ServerDBInfo(LiteralStringRef("DB"))) );
	state Future<Void> metricsLogger;
	state PromiseStream<InitializeTLogRequest> tlogRequests;
	state Future<Void> tlog = Void();

	state WorkerInterface interf( locality );

	if(metricsPrefix.size() > 0) {
		if( metricsConnFile.size() > 0) {
			try {
				state Reference<Cluster> cluster = Cluster::createCluster( metricsConnFile, Cluster::API_VERSION_LATEST );
				metricsLogger = runMetrics( cluster->createDatabase(LiteralStringRef("DB"), locality), KeyRef(metricsPrefix) );
			} catch(Error &e) {
				TraceEvent(SevWarnAlways, "TDMetricsBadClusterFile").error(e).detail("ConnFile", metricsConnFile);
			}
		} else {
			bool lockAware = metricsPrefix.size() && metricsPrefix[0] == '\xff';
			metricsLogger = runMetrics( openDBOnServer( dbInfo, TaskDefaultEndpoint, true, lockAware ), KeyRef(metricsPrefix) );
		}
	}

	errorForwarders.add( loadedPonger( interf.debugPing.getFuture() ) );
	errorForwarders.add( waitFailureServer( interf.waitFailure.getFuture() ) );
	errorForwarders.add( monitorServerDBInfo( ccInterface, connFile, locality, dbInfo ) );
	errorForwarders.add( testerServerCore( interf.testerInterface, connFile, dbInfo, locality ) );

	filesClosed.add(stopping.getFuture());

	initializeSystemMonitorMachineState(SystemMonitorMachineState(folder, locality.zoneId(), locality.machineId(), g_network->getLocalAddress().ip));

	{
		auto recruited = interf;  //ghetto! don't we all love a good #define
		DUMPTOKEN(recruited.clientInterface.reboot);
		DUMPTOKEN(recruited.clientInterface.profiler);
		DUMPTOKEN(recruited.tLog);
		DUMPTOKEN(recruited.master);
		DUMPTOKEN(recruited.masterProxy);
		DUMPTOKEN(recruited.resolver);
		DUMPTOKEN(recruited.storage);
		DUMPTOKEN(recruited.debugQuery);
		DUMPTOKEN(recruited.debugPing);
		DUMPTOKEN(recruited.coordinationPing);
		DUMPTOKEN(recruited.waitFailure);
		DUMPTOKEN(recruited.setMetricsRate);
		DUMPTOKEN(recruited.eventLogRequest);
		DUMPTOKEN(recruited.traceBatchDumpRequest);
	}

	try {
		std::vector<DiskStore> stores = getDiskStores( folder );
		bool validateDataFiles = deleteFile(joinPath(folder, validationFilename));
		std::vector<Future<Void>> recoveries;
		for( int f = 0; f < stores.size(); f++ ) {
			DiskStore s = stores[f];
			// FIXME: Error handling
			if( s.storedComponent == DiskStore::Storage ) {
				IKeyValueStore* kv = openKVStore(s.storeType, s.filename, s.storeID, memoryLimit, false, validateDataFiles);
				Future<Void> kvClosed = kv->onClosed();
				filesClosed.add( kvClosed );

				StorageServerInterface recruited;
				recruited.uniqueID = s.storeID;
				recruited.locality = locality;
				recruited.initEndpoints();

				std::map<std::string, std::string> details;
				details["StorageEngine"] = s.storeType.toString();
				startRole( Role::STORAGE_SERVER, recruited.id(), interf.id(), details, "Restored" );

				DUMPTOKEN(recruited.getVersion);
				DUMPTOKEN(recruited.getValue);
				DUMPTOKEN(recruited.getKey);
				DUMPTOKEN(recruited.getKeyValues);
				DUMPTOKEN(recruited.getShardState);
				DUMPTOKEN(recruited.waitMetrics);
				DUMPTOKEN(recruited.splitMetrics);
				DUMPTOKEN(recruited.getPhysicalMetrics);
				DUMPTOKEN(recruited.waitFailure);
				DUMPTOKEN(recruited.getQueuingMetrics);
				DUMPTOKEN(recruited.getKeyValueStoreType);
				DUMPTOKEN(recruited.watchValue);

				Promise<Void> recovery;
				Future<Void> f = storageServer( kv, recruited, dbInfo, folder, recovery );
				recoveries.push_back(recovery.getFuture());
<<<<<<< HEAD
				f = handleIOErrors( f, kv, s.storeID, kvClosed);
				f = storageServerRollbackRebooter( f, s.storeType, s.filename, recruited.id(), recruited.locality, dbInfo, folder, &filesClosed, memoryLimit, kv);
				errorForwarders.add( forwardError( errors, "StorageServer", recruited.id(), f ) );
=======
				f =  handleIOErrors( f, kv, s.storeID, kvClosed );
				f = storageServerRollbackRebooter( f, s.storeType, s.filename, recruited.id(), recruited.locality, dbInfo, folder, &filesClosed, memoryLimit );
				errorForwarders.add( forwardError( errors, Role::STORAGE_SERVER, recruited.id(), f ) );
>>>>>>> 39d35f8a
			} else if( s.storedComponent == DiskStore::TLogData ) {
				IKeyValueStore* kv = openKVStore( s.storeType, s.filename, s.storeID, memoryLimit, validateDataFiles );
				IDiskQueue* queue = openDiskQueue(
					joinPath( folder, fileLogQueuePrefix.toString() + s.storeID.toString() + "-" ), s.storeID, 10*SERVER_KNOBS->TARGET_BYTES_PER_TLOG);
				filesClosed.add( kv->onClosed() );
				filesClosed.add( queue->onClosed() );

				std::map<std::string, std::string> details;
				details["StorageEngine"] = s.storeType.toString();
				startRole( Role::SHARED_TRANSACTION_LOG, s.storeID, interf.id(), details, "Restored" );

				Promise<Void> oldLog;
				Promise<Void> recovery;
				Future<Void> tl = tLog( kv, queue, dbInfo, locality, tlog.isReady() ? tlogRequests : PromiseStream<InitializeTLogRequest>(), s.storeID, true, oldLog, recovery );
				recoveries.push_back(recovery.getFuture());

				tl = handleIOErrors( tl, kv, s.storeID );
				tl = handleIOErrors( tl, queue, s.storeID );
				if(tlog.isReady()) {
					tlog = oldLog.getFuture() || tl;
				}
				errorForwarders.add( forwardError( errors, Role::SHARED_TRANSACTION_LOG, s.storeID, tl ) );
			}
		}

		std::map<std::string, std::string> details;
		details["Locality"] = locality.toString();
		details["DataFolder"] = folder;
		details["StoresPresent"] = format("%d", stores.size());
		startRole( Role::WORKER, interf.id(), interf.id(), details );

		Void _ = wait(waitForAll(recoveries));
		recoveredDiskFiles.send(Void());

		errorForwarders.add( registrationClient( ccInterface, interf, asyncPriorityInfo, initialClass ) );

		TraceEvent("RecoveriesComplete", interf.id());

		loop choose {

			when( RebootRequest req = waitNext( interf.clientInterface.reboot.getFuture() ) ) {
				state RebootRequest rebootReq = req;
				if(rebootReq.checkData) {
					Reference<IAsyncFile> checkFile = wait( IAsyncFileSystem::filesystem()->open( joinPath(folder, validationFilename), IAsyncFile::OPEN_CREATE | IAsyncFile::OPEN_READWRITE, 0600 ) );
					Void _ = wait( checkFile->sync() );
				}

				if(g_network->isSimulated()) {
					TraceEvent("SimulatedReboot").detail("Deletion", rebootReq.deleteData );
					if( rebootReq.deleteData ) {
						throw please_reboot_delete();
					}
					throw please_reboot();
				}
				else {
					TraceEvent("ProcessReboot");
					ASSERT(!rebootReq.deleteData);
					flushAndExit(0);
				}
			}
			when( ProfilerRequest req = waitNext(interf.clientInterface.profiler.getFuture()) ) {
				state ProfilerRequest profilerReq = req;
				// There really isn't a great "filepath sanitizer" or "filepath escape" function available,
				// thus we instead enforce a different requirement.  One can only write to a file that's
				// beneath the working directory, and we remove the ability to do any symlink or ../..
				// tricks by resolving all paths through `abspath` first.
				try {
					std::string realLogDir = abspath(SERVER_KNOBS->LOG_DIRECTORY);
					std::string realOutPath = abspath(realLogDir + "/" + profilerReq.outputFile.toString());
					if (realLogDir.size() < realOutPath.size() &&
					    strncmp(realLogDir.c_str(), realOutPath.c_str(), realLogDir.size()) == 0) {
						profilerReq.outputFile = realOutPath;
						uncancellable(runProfiler(profilerReq));
						profilerReq.reply.send(Void());
					} else {
						profilerReq.reply.sendError(client_invalid_operation());
					}
				} catch (Error& e) {
					profilerReq.reply.sendError(e);
				}
			}
			when( RecruitMasterRequest req = waitNext(interf.master.getFuture()) ) {
				MasterInterface recruited;
				recruited.locality = locality;
				recruited.initEndpoints();

				startRole( Role::MASTER, recruited.id(), interf.id() );

				DUMPTOKEN( recruited.waitFailure );
				DUMPTOKEN( recruited.getRateInfo );
				DUMPTOKEN( recruited.tlogRejoin );
				DUMPTOKEN( recruited.changeCoordinators );
				DUMPTOKEN( recruited.getCommitVersion );

				//printf("Recruited as masterServer\n");
				Future<Void> masterProcess = masterServer( recruited, dbInfo, ServerCoordinators( connFile ), req.lifetime, req.forceRecovery );
				errorForwarders.add( zombie(recruited, forwardError( errors, Role::MASTER, recruited.id(), masterProcess )) );
				req.reply.send(recruited);
			}
			when( InitializeTLogRequest req = waitNext(interf.tLog.getFuture()) ) {
				tlogRequests.send(req);
				if(tlog.isReady()) {
					UID logId = g_random->randomUniqueID();
					std::map<std::string, std::string> details;
					details["ForMaster"] = req.recruitmentID.shortString();
					details["StorageEngine"] = req.storeType.toString();

					//FIXME: start role for every tlog instance, rather that just for the shared actor, also use a different role type for the shared actor
					startRole( Role::SHARED_TRANSACTION_LOG, logId, interf.id(), details );

					std::string filename = filenameFromId( req.storeType, folder, fileLogDataPrefix.toString(), logId );
					IKeyValueStore* data = openKVStore( req.storeType, filename, logId, memoryLimit );
					IDiskQueue* queue = openDiskQueue( joinPath( folder, fileLogQueuePrefix.toString() + logId.toString() + "-" ), logId );
					filesClosed.add( data->onClosed() );
					filesClosed.add( queue->onClosed() );

					tlog = tLog( data, queue, dbInfo, locality, tlogRequests, logId, false, Promise<Void>(), Promise<Void>() );
					tlog = handleIOErrors( tlog, data, logId );
					tlog = handleIOErrors( tlog, queue, logId );
					errorForwarders.add( forwardError( errors, Role::SHARED_TRANSACTION_LOG, logId, tlog ) );
				}
			}
			when( InitializeStorageRequest req = waitNext(interf.storage.getFuture()) ) {
				if( !storageCache.exists( req.reqId ) ) {
					StorageServerInterface recruited(req.interfaceId);
					recruited.locality = locality;
					recruited.initEndpoints();

					std::map<std::string, std::string> details;
					details["StorageEngine"] = req.storeType.toString();
					startRole( Role::STORAGE_SERVER, recruited.id(), interf.id(), details );

					DUMPTOKEN(recruited.getVersion);
					DUMPTOKEN(recruited.getValue);
					DUMPTOKEN(recruited.getKey);
					DUMPTOKEN(recruited.getKeyValues);
					DUMPTOKEN(recruited.getShardState);
					DUMPTOKEN(recruited.waitMetrics);
					DUMPTOKEN(recruited.splitMetrics);
					DUMPTOKEN(recruited.getPhysicalMetrics);
					DUMPTOKEN(recruited.waitFailure);
					DUMPTOKEN(recruited.getQueuingMetrics);
					DUMPTOKEN(recruited.getKeyValueStoreType);
					DUMPTOKEN(recruited.watchValue);
					//printf("Recruited as storageServer\n");

					std::string filename = filenameFromId( req.storeType, folder, fileStoragePrefix.toString(), recruited.id() );
					IKeyValueStore* data = openKVStore( req.storeType, filename, recruited.id(), memoryLimit );
					Future<Void> kvClosed = data->onClosed();
					filesClosed.add( kvClosed );
					ReplyPromise<InitializeStorageReply> storageReady = req.reply;
					storageCache.set( req.reqId, storageReady.getFuture() );
					Future<Void> s = storageServer( data, recruited, req.seedTag, storageReady, dbInfo, folder );
					s = handleIOErrors(s, data, recruited.id(), kvClosed);
					s = storageCache.removeOnReady( req.reqId, s );
<<<<<<< HEAD
					s = storageServerRollbackRebooter( s, req.storeType, filename, recruited.id(), recruited.locality, dbInfo, folder, &filesClosed, memoryLimit, data );
					errorForwarders.add( forwardError( errors, "StorageServer", recruited.id(), s ) );
=======
					s = storageServerRollbackRebooter( s, req.storeType, filename, recruited.id(), recruited.locality, dbInfo, folder, &filesClosed, memoryLimit );
					errorForwarders.add( forwardError( errors, Role::STORAGE_SERVER, recruited.id(), s ) );
>>>>>>> 39d35f8a
				} else
					forwardPromise( req.reply, storageCache.get( req.reqId ) );
			}
			when( InitializeMasterProxyRequest req = waitNext(interf.masterProxy.getFuture()) ) {
				MasterProxyInterface recruited;
				recruited.locality = locality;
				recruited.initEndpoints();

				std::map<std::string, std::string> details;
				details["ForMaster"] = req.master.id().shortString();
				startRole( Role::MASTER_PROXY, recruited.id(), interf.id(), details );

				DUMPTOKEN(recruited.commit);
				DUMPTOKEN(recruited.getConsistentReadVersion);
				DUMPTOKEN(recruited.getKeyServersLocations);
				DUMPTOKEN(recruited.getStorageServerRejoinInfo);
				DUMPTOKEN(recruited.waitFailure);
				DUMPTOKEN(recruited.getRawCommittedVersion);
				DUMPTOKEN(recruited.txnState);

				//printf("Recruited as masterProxyServer\n");
				errorForwarders.add( zombie(recruited, forwardError( errors, Role::MASTER_PROXY, recruited.id(),
						masterProxyServer( recruited, req, dbInfo ) ) ) );
				req.reply.send(recruited);
			}
			when( InitializeResolverRequest req = waitNext(interf.resolver.getFuture()) ) {
				ResolverInterface recruited;
				recruited.locality = locality;
				recruited.initEndpoints();

				std::map<std::string, std::string> details;
				startRole( Role::RESOLVER, recruited.id(), interf.id(), details );

				DUMPTOKEN(recruited.resolve);
				DUMPTOKEN(recruited.metrics);
				DUMPTOKEN(recruited.split);
				DUMPTOKEN(recruited.waitFailure);

				errorForwarders.add( zombie(recruited, forwardError( errors, Role::RESOLVER, recruited.id(),
						resolver( recruited, req, dbInfo ) ) ) );
				req.reply.send(recruited);
			}
			when( InitializeLogRouterRequest req = waitNext(interf.logRouter.getFuture()) ) {
				TLogInterface recruited(locality);
				recruited.initEndpoints();

				std::map<std::string, std::string> details;
				startRole( Role::LOG_ROUTER, recruited.id(), interf.id(), details );

				DUMPTOKEN( recruited.peekMessages );
				DUMPTOKEN( recruited.popMessages );
				DUMPTOKEN( recruited.commit );
				DUMPTOKEN( recruited.lock );
				DUMPTOKEN( recruited.getQueuingMetrics );
				DUMPTOKEN( recruited.confirmRunning );

				errorForwarders.add( zombie(recruited, forwardError( errors, Role::LOG_ROUTER, recruited.id(), 
						logRouter( recruited, req, dbInfo ) ) ) );
				req.reply.send(recruited);
			}
			when( DebugQueryRequest req = waitNext(interf.debugQuery.getFuture()) ) { }
			when( CoordinationPingMessage m = waitNext( interf.coordinationPing.getFuture() ) ) {
				TraceEvent("CoordinationPing", interf.id()).detail("CCID", m.clusterControllerId).detail("TimeStep", m.timeStep);
			}
			when( SetMetricsLogRateRequest req = waitNext(interf.setMetricsRate.getFuture()) ) {
				TraceEvent("LoggingRateChange", interf.id()).detail("OldDelay", loggingDelay).detail("NewLogPS", req.metricsLogsPerSecond);
				if( req.metricsLogsPerSecond != 0 ) {
					loggingDelay = 1.0 / req.metricsLogsPerSecond;
					loggingTrigger = Void();
				}
			}
			when( EventLogRequest req = waitNext(interf.eventLogRequest.getFuture()) ) {
				TraceEventFields e;
				if( req.getLastError )
					e = latestEventCache.getLatestError();
				else
					e = latestEventCache.get( req.eventName.toString() );
				req.reply.send(e);
			}
			when( TraceBatchDumpRequest req = waitNext(interf.traceBatchDumpRequest.getFuture()) ) {
				g_traceBatch.dump();
				req.reply.send(Void());
			}
			when( DiskStoreRequest req = waitNext(interf.diskStoreRequest.getFuture()) ) {
				Standalone<VectorRef<UID>> ids;
				for(DiskStore d : getDiskStores(folder)) {
					bool included = true;
					if(!req.includePartialStores) {
						if(d.storeType == KeyValueStoreType::SSD_BTREE_V1) {
							included = fileExists(d.filename + ".fdb-wal");
						}
						else if (d.storeType == KeyValueStoreType::SSD_BTREE_V2) {
							included = fileExists(d.filename + ".sqlite-wal");
						}
						else {
							ASSERT(d.storeType == KeyValueStoreType::MEMORY);
							included = fileExists(d.filename + "1.fdq");
						}
						if(d.storedComponent == DiskStore::COMPONENT::TLogData && included) {
							std::string basename = fileLogQueuePrefix.toString() + d.filename.substr(fileLogDataPrefix.size());
							included = fileExists(basename + "0.fdq") && fileExists(basename + "1.fdq");
						}
					}
					if(included) {
						ids.push_back(ids.arena(), d.storeID);
					}
				}
				req.reply.send(ids);
			}
			when( Void _ = wait( loggingTrigger ) ) {
				systemMonitor();
				loggingTrigger = delay( loggingDelay, TaskFlushTrace );
			}
			when( Void _ = wait( errorForwarders.getResult() ) ) {}
			when( Void _ = wait( handleErrors ) ) {}
		}
	} catch (Error& err) {
		state Error e = err;
		bool ok = e.code() == error_code_please_reboot || e.code() == error_code_actor_cancelled || e.code() == error_code_please_reboot_delete;

		endRole(Role::WORKER, interf.id(), "WorkerError", ok, e);
		errorForwarders.clear(false);
		tlog = Void();

		if (e.code() != error_code_actor_cancelled) { // We get cancelled e.g. when an entire simulation times out, but in that case we won't be restarted and don't need to wait for shutdown
			stopping.send(Void());
			Void _ = wait( filesClosed.getResult() ); // Wait for complete shutdown of KV stores
			Void _ = wait(delay(0.0)); //Unwind the callstack to make sure that IAsyncFile references are all gone
			TraceEvent(SevInfo, "WorkerShutdownComplete", interf.id());
		}

		throw e;
	}
}

ACTOR Future<Void> extractClusterInterface( Reference<AsyncVar<Optional<ClusterControllerFullInterface>>> a, Reference<AsyncVar<Optional<ClusterInterface>>> b ) {
	loop {
		if(a->get().present())
			b->set(a->get().get().clientInterface);
		else
			b->set(Optional<ClusterInterface>());
		Void _ = wait(a->onChange());
	}
}

static std::set<int> const& normalWorkerErrors() {
	static std::set<int> s;
	if (s.empty()) {
		s.insert( error_code_please_reboot );
		s.insert( error_code_please_reboot_delete );
	}
	return s;
}

ACTOR Future<Void> fileNotFoundToNever(Future<Void> f) {
	try {
		Void _ = wait(f);
		return Void();
	}
	catch(Error &e) {
		if(e.code() == error_code_file_not_found) {
			TraceEvent(SevWarn, "ClusterCoordinatorFailed").error(e);
			return Never();
		}
		throw;
	}
}

ACTOR Future<Void> printTimeout() {
	Void _ = wait( delay(5) );
	if( !g_network->isSimulated() ) {
		fprintf(stderr, "Warning: FDBD has not joined the cluster after 5 seconds.\n");
		fprintf(stderr, "  Check configuration and availability using the 'status' command with the fdbcli\n");
	}
	return Void();
}

ACTOR Future<Void> printOnFirstConnected( Reference<AsyncVar<Optional<ClusterInterface>>> ci ) {
	state Future<Void> timeoutFuture = printTimeout();
	loop {
		choose {
			when (Void _ = wait( ci->get().present() ? IFailureMonitor::failureMonitor().onStateEqual( ci->get().get().openDatabase.getEndpoint(), FailureStatus(false) ) : Never() )) {
				printf("FDBD joined cluster.\n");
				TraceEvent("FDBDConnected");
				return Void();
			}
			when( Void _ = wait(ci->onChange())) {}
		}
	}
}

ClusterControllerPriorityInfo getCCPriorityInfo(std::string filePath, ProcessClass processClass) {
	if (!fileExists(filePath))
		return ClusterControllerPriorityInfo(ProcessClass(processClass.classType(), ProcessClass::CommandLineSource).machineClassFitness(ProcessClass::ClusterController), false, ClusterControllerPriorityInfo::FitnessUnknown);
	std::string contents(readFileBytes(filePath, 1000));
	BinaryReader br(StringRef(contents), IncludeVersion());
	ClusterControllerPriorityInfo priorityInfo(ProcessClass::UnsetFit, false, ClusterControllerPriorityInfo::FitnessUnknown);
	br >> priorityInfo;
	if (!br.empty()) {
		if (g_network->isSimulated()) {
			ASSERT(false);
		}
		else {
			TraceEvent(SevWarnAlways, "FitnessFileCorrupted").detail("filePath", filePath);
			return ClusterControllerPriorityInfo(ProcessClass(processClass.classType(), ProcessClass::CommandLineSource).machineClassFitness(ProcessClass::ClusterController), false, ClusterControllerPriorityInfo::FitnessUnknown);
		}
	}
	return priorityInfo;
}

ACTOR Future<Void> monitorAndWriteCCPriorityInfo(std::string filePath, Reference<AsyncVar<ClusterControllerPriorityInfo>> asyncPriorityInfo) {
	loop {
		Void _ = wait(asyncPriorityInfo->onChange());
		std::string contents(BinaryWriter::toValue(asyncPriorityInfo->get(), IncludeVersion()).toString());
		atomicReplace(filePath, contents, false);
	}
}

ACTOR Future<UID> createAndLockProcessIdFile(std::string folder) {
	state UID processIDUid;
	platform::createDirectory(folder);

	try {
		state std::string lockFilePath = joinPath(folder, "processId");
		state ErrorOr<Reference<IAsyncFile>> lockFile = wait(errorOr(IAsyncFileSystem::filesystem(g_network)->open(lockFilePath, IAsyncFile::OPEN_READWRITE | IAsyncFile::OPEN_LOCK, 0600)));

		if (lockFile.isError() && lockFile.getError().code() == error_code_file_not_found && !fileExists(lockFilePath)) {
			Reference<IAsyncFile> _lockFile = wait(IAsyncFileSystem::filesystem()->open(lockFilePath, IAsyncFile::OPEN_ATOMIC_WRITE_AND_CREATE | IAsyncFile::OPEN_CREATE | IAsyncFile::OPEN_LOCK | IAsyncFile::OPEN_READWRITE, 0600));
			lockFile = _lockFile;
			processIDUid = g_random->randomUniqueID();
			BinaryWriter wr(IncludeVersion());
			wr << processIDUid;
			Void _ = wait(lockFile.get()->write(wr.getData(), wr.getLength(), 0));
			Void _ = wait(lockFile.get()->sync());
		}
		else {
			if (lockFile.isError()) throw lockFile.getError(); // If we've failed to open the file, throw an exception

			int64_t fileSize = wait(lockFile.get()->size());
			state Key fileData = makeString(fileSize);
			int length = wait(lockFile.get()->read(mutateString(fileData), fileSize, 0));
			processIDUid = BinaryReader::fromStringRef<UID>(fileData, IncludeVersion());
		}
	}
	catch (Error& e) {
		if (e.code() != error_code_actor_cancelled) {
			if (!e.isInjectedFault())
				fprintf(stderr, "ERROR: error creating or opening process id file `%s'.\n", joinPath(folder, "processId").c_str());
			TraceEvent(SevError, "OpenProcessIdError").error(e);
		}
		throw;
	}
	return processIDUid;
}

ACTOR Future<Void> fdbd(
	Reference<ClusterConnectionFile> connFile,
	LocalityData localities,
	ProcessClass processClass,
	std::string dataFolder,
	std::string coordFolder,
	int64_t memoryLimit,
	std::string metricsConnFile,
	std::string metricsPrefix )
{
	try {

		ServerCoordinators coordinators( connFile );
		TraceEvent("StartingFDBD").detailext("ZoneID", localities.zoneId()).detailext("MachineId", localities.machineId()).detail("DiskPath", dataFolder).detail("CoordPath", coordFolder);

		// SOMEDAY: start the services on the machine in a staggered fashion in simulation?
		state vector<Future<Void>> v;
		// Endpoints should be registered first before any process trying to connect to it. So coordinationServer actor should be the first one executed before any other.
		if ( coordFolder.size() )
			v.push_back( fileNotFoundToNever( coordinationServer( coordFolder ) ) ); //SOMEDAY: remove the fileNotFound wrapper and make DiskQueue construction safe from errors setting up their files
		
		state UID processIDUid = wait(createAndLockProcessIdFile(dataFolder));
		localities.set(LocalityData::keyProcessId, processIDUid.toString());
		// Only one process can execute on a dataFolder from this point onwards

		std::string fitnessFilePath = joinPath(dataFolder, "fitness");
		Reference<AsyncVar<Optional<ClusterControllerFullInterface>>> cc(new AsyncVar<Optional<ClusterControllerFullInterface>>);
		Reference<AsyncVar<Optional<ClusterInterface>>> ci(new AsyncVar<Optional<ClusterInterface>>);
		Reference<AsyncVar<ClusterControllerPriorityInfo>> asyncPriorityInfo(new AsyncVar<ClusterControllerPriorityInfo>(getCCPriorityInfo(fitnessFilePath, processClass)));
		Promise<Void> recoveredDiskFiles;

		v.push_back(reportErrors(monitorAndWriteCCPriorityInfo(fitnessFilePath, asyncPriorityInfo), "MonitorAndWriteCCPriorityInfo"));
		v.push_back( reportErrors( processClass == ProcessClass::TesterClass ? monitorLeader( connFile, cc ) : clusterController( connFile, cc , asyncPriorityInfo, recoveredDiskFiles.getFuture(), localities ), "ClusterController") );
		v.push_back( reportErrors(extractClusterInterface( cc, ci ), "ExtractClusterInterface") );
		v.push_back( reportErrors(failureMonitorClient( ci, true ), "FailureMonitorClient") );
		v.push_back( reportErrorsExcept(workerServer(connFile, cc, localities, asyncPriorityInfo, processClass, dataFolder, memoryLimit, metricsConnFile, metricsPrefix, recoveredDiskFiles), "WorkerServer", UID(), &normalWorkerErrors()) );
		state Future<Void> firstConnect = reportErrors( printOnFirstConnected(ci), "ClusterFirstConnectedError" );

		Void _ = wait( quorum(v,1) );
		ASSERT(false);  // None of these actors should terminate normally
		throw internal_error();
	} catch(Error &e) {
		Error err = checkIOTimeout(e);
		throw err;
	}
}

const Role Role::WORKER("Worker", "WK", false);
const Role Role::STORAGE_SERVER("StorageServer", "SS");
const Role Role::TRANSACTION_LOG("TLog", "TL");
const Role Role::SHARED_TRANSACTION_LOG("SharedTLog", "SL", false);
const Role Role::MASTER_PROXY("MasterProxyServer", "MP");
const Role Role::MASTER("MasterServer", "MS");
const Role Role::RESOLVER("Resolver", "RV");
const Role Role::CLUSTER_CONTROLLER("ClusterController", "CC");
const Role Role::TESTER("Tester", "TS");
const Role Role::LOG_ROUTER("LogRouter", "LR");<|MERGE_RESOLUTION|>--- conflicted
+++ resolved
@@ -109,8 +109,8 @@
 	}
 }
 
-<<<<<<< HEAD
-ACTOR Future<Void> handleIOErrors( Future<Void> actor, IClosable* store, UID id, Future<Void> onClosed = Void()) {
+ACTOR Future<Void> handleIOErrors( Future<Void> actor, IClosable* store, UID id, Future<Void> onClosed = Void() ) {
+	state Future<ErrorOr<Void>> storeError = actor.isReady() ? Never() : errorOr( store->getError() );
 	choose {
 		when (state ErrorOr<Void> e = wait( errorOr(actor) )) {
 			if (e.isError() && e.getError().code() == error_code_please_reboot) {
@@ -118,14 +118,7 @@
 			} else {
 				Void _ = wait(onClosed);
 			}
-=======
-ACTOR Future<Void> handleIOErrors( Future<Void> actor, IClosable* store, UID id, Future<Void> onClosed = Void() ) {
-	state Future<ErrorOr<Void>> storeError = actor.isReady() ? Never() : errorOr( store->getError() );
-	choose {
-		when (state ErrorOr<Void> e = wait( errorOr(actor) )) {
-			Void _ = wait(onClosed);
 			if(storeError.isReady()) throw storeError.getError();
->>>>>>> 39d35f8a
 			if (e.isError()) throw e.getError(); else return e.get();
 		}
 		when (ErrorOr<Void> e = wait( storeError )) {
@@ -587,15 +580,9 @@
 				Promise<Void> recovery;
 				Future<Void> f = storageServer( kv, recruited, dbInfo, folder, recovery );
 				recoveries.push_back(recovery.getFuture());
-<<<<<<< HEAD
-				f = handleIOErrors( f, kv, s.storeID, kvClosed);
+				f = handleIOErrors( f, kv, s.storeID, kvClosed );
 				f = storageServerRollbackRebooter( f, s.storeType, s.filename, recruited.id(), recruited.locality, dbInfo, folder, &filesClosed, memoryLimit, kv);
-				errorForwarders.add( forwardError( errors, "StorageServer", recruited.id(), f ) );
-=======
-				f =  handleIOErrors( f, kv, s.storeID, kvClosed );
-				f = storageServerRollbackRebooter( f, s.storeType, s.filename, recruited.id(), recruited.locality, dbInfo, folder, &filesClosed, memoryLimit );
 				errorForwarders.add( forwardError( errors, Role::STORAGE_SERVER, recruited.id(), f ) );
->>>>>>> 39d35f8a
 			} else if( s.storedComponent == DiskStore::TLogData ) {
 				IKeyValueStore* kv = openKVStore( s.storeType, s.filename, s.storeID, memoryLimit, validateDataFiles );
 				IDiskQueue* queue = openDiskQueue(
@@ -751,13 +738,8 @@
 					Future<Void> s = storageServer( data, recruited, req.seedTag, storageReady, dbInfo, folder );
 					s = handleIOErrors(s, data, recruited.id(), kvClosed);
 					s = storageCache.removeOnReady( req.reqId, s );
-<<<<<<< HEAD
 					s = storageServerRollbackRebooter( s, req.storeType, filename, recruited.id(), recruited.locality, dbInfo, folder, &filesClosed, memoryLimit, data );
-					errorForwarders.add( forwardError( errors, "StorageServer", recruited.id(), s ) );
-=======
-					s = storageServerRollbackRebooter( s, req.storeType, filename, recruited.id(), recruited.locality, dbInfo, folder, &filesClosed, memoryLimit );
 					errorForwarders.add( forwardError( errors, Role::STORAGE_SERVER, recruited.id(), s ) );
->>>>>>> 39d35f8a
 				} else
 					forwardPromise( req.reply, storageCache.get( req.reqId ) );
 			}
