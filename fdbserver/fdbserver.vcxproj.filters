--- conflicted
+++ resolved
@@ -252,16 +252,14 @@
     <ActorCompiler Include="workloads\AtomicRestore.actor.cpp">
       <Filter>workloads</Filter>
     </ActorCompiler>
-<<<<<<< HEAD
     <ActorCompiler Include="LogRouter.actor.cpp" />
     <ActorCompiler Include="workloads\SlowTaskWorkload.actor.cpp">
       <Filter>workloads</Filter>
     </ActorCompiler>
     <ActorCompiler Include="workloads\DiskDurability.actor.cpp">
-=======
-    <ActorCompiler Include="OldTLogServer.actor.cpp" />
+      <Filter>workloads</Filter>
+    </ActorCompiler>
     <ActorCompiler Include="workloads\LowLatency.actor.cpp">
->>>>>>> 63570ccb
       <Filter>workloads</Filter>
     </ActorCompiler>
   </ItemGroup>
