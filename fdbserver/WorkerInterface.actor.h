/*
 * WorkerInterface.actor.h
 *
 * This source file is part of the FoundationDB open source project
 *
 * Copyright 2013-2018 Apple Inc. and the FoundationDB project authors
 *
 * Licensed under the Apache License, Version 2.0 (the "License");
 * you may not use this file except in compliance with the License.
 * You may obtain a copy of the License at
 *
 *     http://www.apache.org/licenses/LICENSE-2.0
 *
 * Unless required by applicable law or agreed to in writing, software
 * distributed under the License is distributed on an "AS IS" BASIS,
 * WITHOUT WARRANTIES OR CONDITIONS OF ANY KIND, either express or implied.
 * See the License for the specific language governing permissions and
 * limitations under the License.
 */

#pragma once
#if defined(NO_INTELLISENSE) && !defined(FDBSERVER_WORKERINTERFACE_ACTOR_G_H)
	#define FDBSERVER_WORKERINTERFACE_ACTOR_G_H
	#include "fdbserver/WorkerInterface.actor.g.h"
#elif !defined(FDBSERVER_WORKERINTERFACE_ACTOR_H)
	#define FDBSERVER_WORKERINTERFACE_ACTOR_H

#include "fdbserver/DataDistributorInterface.h"
#include "fdbserver/MasterInterface.h"
#include "fdbserver/TLogInterface.h"
#include "fdbserver/RatekeeperInterface.h"
#include "fdbserver/ResolverInterface.h"
#include "fdbclient/StorageServerInterface.h"
#include "fdbserver/TesterInterface.actor.h"
#include "fdbclient/FDBTypes.h"
#include "fdbserver/LogSystemConfig.h"
#include "fdbrpc/MultiInterface.h"
#include "fdbclient/ClientWorkerInterface.h"
#include "flow/actorcompiler.h"

#define DUMPTOKEN( name ) TraceEvent("DumpToken", recruited.id()).detail("Name", #name).detail("Token", name.getEndpoint().token)

struct WorkerInterface {
	constexpr static FileIdentifier file_identifier = 14712718;
	ClientWorkerInterface clientInterface;
	LocalityData locality;
	RequestStream< struct InitializeTLogRequest > tLog;
	RequestStream< struct RecruitMasterRequest > master;
	RequestStream< struct InitializeMasterProxyRequest > masterProxy;
	RequestStream< struct InitializeDataDistributorRequest > dataDistributor;
	RequestStream< struct InitializeRatekeeperRequest > ratekeeper;
	RequestStream< struct InitializeResolverRequest > resolver;
	RequestStream< struct InitializeStorageRequest > storage;
	RequestStream< struct InitializeLogRouterRequest > logRouter;

	RequestStream< struct LoadedPingRequest > debugPing;
	RequestStream< struct CoordinationPingMessage > coordinationPing;
	RequestStream< ReplyPromise<Void> > waitFailure;
	RequestStream< struct SetMetricsLogRateRequest > setMetricsRate;
	RequestStream< struct EventLogRequest > eventLogRequest;
	RequestStream< struct TraceBatchDumpRequest > traceBatchDumpRequest;
	RequestStream< struct DiskStoreRequest > diskStoreRequest;
	RequestStream<struct ExecuteRequest> execReq;

	TesterInterface testerInterface;

	UID id() const { return tLog.getEndpoint().token; }
	NetworkAddress address() const { return tLog.getEndpoint().getPrimaryAddress(); }

	WorkerInterface() {}
	WorkerInterface( const LocalityData& locality ) : locality( locality ) {}

	template <class Ar>
	void serialize(Ar& ar) {
		serializer(ar, clientInterface, locality, tLog, master, masterProxy, dataDistributor, ratekeeper, resolver, storage, logRouter, debugPing, coordinationPing, waitFailure, setMetricsRate, eventLogRequest, traceBatchDumpRequest, testerInterface, diskStoreRequest, execReq);
	}
};

struct WorkerDetails {
	constexpr static FileIdentifier file_identifier = 9973980;
	WorkerInterface interf;
	ProcessClass processClass;
	bool degraded;

	WorkerDetails() : degraded(false) {}
	WorkerDetails(const WorkerInterface& interf, ProcessClass processClass, bool degraded) : interf(interf), processClass(processClass), degraded(degraded) {}

	template <class Ar>
	void serialize(Ar& ar) {
		serializer(ar, interf, processClass, degraded);
	}
};

struct InitializeTLogRequest {
	constexpr static FileIdentifier file_identifier = 15604392;
	UID recruitmentID;
	LogSystemConfig recoverFrom;
	Version recoverAt;
	Version knownCommittedVersion;
	LogEpoch epoch;
	std::vector<Tag> recoverTags;
	std::vector<Tag> allTags;
	TLogVersion logVersion;
	KeyValueStoreType storeType;
	TLogSpillType spillType;
	Tag remoteTag;
	int8_t locality;
	bool isPrimary;
	Version startVersion;
	int logRouterTags;

	ReplyPromise< struct TLogInterface > reply;

	InitializeTLogRequest() {}

	template <class Ar>
	void serialize( Ar& ar ) {
		serializer(ar, recruitmentID, recoverFrom, recoverAt, knownCommittedVersion, epoch, recoverTags, allTags, storeType, remoteTag, locality, isPrimary, startVersion, logRouterTags, reply, logVersion, spillType);
	}
};

struct InitializeLogRouterRequest {
	constexpr static FileIdentifier file_identifier = 2976228;
	uint64_t recoveryCount;
	Tag routerTag;
	Version startVersion;
	std::vector<LocalityData> tLogLocalities;
	Reference<IReplicationPolicy> tLogPolicy;
	int8_t locality;
	ReplyPromise<struct TLogInterface> reply;

	template <class Ar>
	void serialize(Ar& ar) {
		serializer(ar, recoveryCount, routerTag, startVersion, tLogLocalities, tLogPolicy, locality, reply);
	}
};

// FIXME: Rename to InitializeMasterRequest, etc
struct RecruitMasterRequest {
	constexpr static FileIdentifier file_identifier = 12684574;
	Arena arena;
	LifetimeToken lifetime;
	bool forceRecovery;
	ReplyPromise< struct MasterInterface> reply;

	template <class Ar>
	void serialize(Ar& ar) {
		if constexpr (!is_fb_function<Ar>) {
			ASSERT(ar.protocolVersion() >= 0x0FDB00A200040001LL);
		}
		serializer(ar, lifetime, forceRecovery, reply, arena);
	}
};

struct InitializeMasterProxyRequest {
	constexpr static FileIdentifier file_identifier = 10344153;
	MasterInterface master;
	uint64_t recoveryCount;
	Version recoveryTransactionVersion;
	bool firstProxy;
	ReplyPromise<MasterProxyInterface> reply;

	template <class Ar>
	void serialize(Ar& ar) {
		serializer(ar, master, recoveryCount, recoveryTransactionVersion, firstProxy, reply);
	}
};

struct InitializeDataDistributorRequest {
	constexpr static FileIdentifier file_identifier = 8858952;
	UID reqId;
	ReplyPromise<DataDistributorInterface> reply;

	InitializeDataDistributorRequest() {}
	explicit InitializeDataDistributorRequest(UID uid) : reqId(uid) {}
	template <class Ar>
	void serialize( Ar& ar ) {
		serializer(ar, reqId, reply);
	}
};

struct InitializeRatekeeperRequest {
	constexpr static FileIdentifier file_identifier = 6416816;
	UID reqId;
	ReplyPromise<RatekeeperInterface> reply;

	InitializeRatekeeperRequest() {}
	explicit InitializeRatekeeperRequest(UID uid) : reqId(uid) {}
	template <class Ar>
	void serialize(Ar& ar) {
		serializer(ar, reqId, reply);
	}
};

struct InitializeResolverRequest {
	constexpr static FileIdentifier file_identifier = 7413317;
	uint64_t recoveryCount;
	int proxyCount;
	int resolverCount;
	ReplyPromise<ResolverInterface> reply;

	template <class Ar>
	void serialize(Ar& ar) {
		serializer(ar, recoveryCount, proxyCount, resolverCount, reply);
	}
};

struct InitializeStorageReply {
	constexpr static FileIdentifier file_identifier = 10390645;
	StorageServerInterface interf;
	Version addedVersion;

	template <class Ar>
	void serialize(Ar& ar) {
		serializer(ar, interf, addedVersion);
	}
};

struct InitializeStorageRequest {
	constexpr static FileIdentifier file_identifier = 16665642;
	Tag seedTag;									//< If this server will be passed to seedShardServers, this will be a tag, otherwise it is invalidTag
	UID reqId;
	UID interfaceId;
	KeyValueStoreType storeType;
	ReplyPromise< InitializeStorageReply > reply;

	template <class Ar>
	void serialize( Ar& ar ) {
		serializer(ar, seedTag, reqId, interfaceId, storeType, reply);
	}
};

struct TraceBatchDumpRequest {
	constexpr static FileIdentifier file_identifier = 8184121;
	ReplyPromise<Void> reply;

	template <class Ar>
	void serialize( Ar& ar ) {
		serializer(ar, reply);
	}
};

struct ExecuteRequest {
	constexpr static FileIdentifier file_identifier = 8184128;
	ReplyPromise<Void> reply;

	Arena arena;
	StringRef execPayload;

	ExecuteRequest(StringRef execPayload) : execPayload(execPayload) {}

	ExecuteRequest() : execPayload() {}

	template <class Ar>
	void serialize(Ar& ar) {
		serializer(ar, reply, execPayload, arena);
	}
};

struct LoadedReply {
	constexpr static FileIdentifier file_identifier = 9956350;
	Standalone<StringRef> payload;
	UID id;

	template <class Ar>
	void serialize(Ar& ar) {
		serializer(ar, payload, id);
	}
};

struct LoadedPingRequest {
	constexpr static FileIdentifier file_identifier = 4590979;
	UID id;
	bool loadReply;
	Standalone<StringRef> payload;
	ReplyPromise<LoadedReply> reply;

	template <class Ar>
	void serialize(Ar& ar) {
		serializer(ar, id, loadReply, payload, reply);
	}
};

struct CoordinationPingMessage {
	constexpr static FileIdentifier file_identifier = 9982747;
	UID clusterControllerId;
	int64_t timeStep;

	CoordinationPingMessage() : timeStep(0) {}
	CoordinationPingMessage(UID ccId, uint64_t step) : clusterControllerId( ccId ), timeStep( step ) {}

	template <class Ar>
	void serialize(Ar& ar) {
		serializer(ar, clusterControllerId, timeStep);
	}
};

struct SetMetricsLogRateRequest {
	constexpr static FileIdentifier file_identifier = 4245995;
	uint32_t metricsLogsPerSecond;

	SetMetricsLogRateRequest() : metricsLogsPerSecond( 1 ) {}
	explicit SetMetricsLogRateRequest(uint32_t logsPerSecond) : metricsLogsPerSecond( logsPerSecond ) {}

	template <class Ar>
	void serialize(Ar& ar) {
		serializer(ar, metricsLogsPerSecond);
	}
};

struct EventLogRequest {
	constexpr static FileIdentifier file_identifier = 122319;
	bool getLastError;
	Standalone<StringRef> eventName;
	ReplyPromise< TraceEventFields > reply;

	EventLogRequest() : getLastError(true) {}
	explicit EventLogRequest( Standalone<StringRef> eventName ) : eventName( eventName ), getLastError( false ) {}

	template <class Ar>
	void serialize(Ar& ar) {
		serializer(ar, getLastError, eventName, reply);
	}
};

struct DebugEntryRef {
	double time;
	NetworkAddress address;
	StringRef context;
	Version version;
	MutationRef mutation;
	DebugEntryRef() {}
	DebugEntryRef( const char* c, Version v, MutationRef const& m ) : context((const uint8_t*)c,strlen(c)), version(v), mutation(m), time(now()), address( g_network->getLocalAddress() ) {}
	DebugEntryRef( Arena& a, DebugEntryRef const& d ) : time(d.time), address(d.address), context(d.context), version(d.version), mutation(a, d.mutation) {}

	size_t expectedSize() const {
		return context.expectedSize() + mutation.expectedSize();
	}

	template <class Ar>
	void serialize(Ar& ar) {
		serializer(ar, time, address, context, version, mutation);
	}
};

struct DiskStoreRequest {
	constexpr static FileIdentifier file_identifier = 1986262;
	bool includePartialStores;
	ReplyPromise<Standalone<VectorRef<UID>>> reply;

	DiskStoreRequest(bool includePartialStores=false) : includePartialStores(includePartialStores) {}

	template <class Ar>
	void serialize(Ar& ar) {
		serializer(ar, includePartialStores, reply);
	}
};

struct Role {
	static const Role WORKER;
	static const Role STORAGE_SERVER;
	static const Role TRANSACTION_LOG;
	static const Role SHARED_TRANSACTION_LOG;
	static const Role MASTER_PROXY;
	static const Role MASTER;
	static const Role RESOLVER;
	static const Role CLUSTER_CONTROLLER;
	static const Role TESTER;
	static const Role LOG_ROUTER;
	static const Role DATA_DISTRIBUTOR;
	static const Role RATEKEEPER;

	std::string roleName;
	std::string abbreviation;
	bool includeInTraceRoles;

	bool operator==(const Role &r) const {
		return roleName == r.roleName;
	}
	bool operator!=(const Role &r) const {
		return !(*this == r);
	}

private:
	Role(std::string roleName, std::string abbreviation, bool includeInTraceRoles=true) : roleName(roleName), abbreviation(abbreviation), includeInTraceRoles(includeInTraceRoles) {
		ASSERT(abbreviation.size() == 2); // Having a fixed size makes log queries more straightforward
	}
};

void startRole(const Role &role, UID roleId, UID workerId, std::map<std::string, std::string> details = std::map<std::string, std::string>(), std::string origination = "Recruited");
void endRole(const Role &role, UID id, std::string reason, bool ok = true, Error e = Error());

struct ServerDBInfo;

class Database openDBOnServer( Reference<AsyncVar<ServerDBInfo>> const& db, int taskID = TaskDefaultEndpoint, bool enableLocalityLoadBalance = true, bool lockAware = false );
ACTOR Future<Void> extractClusterInterface(Reference<AsyncVar<Optional<struct ClusterControllerFullInterface>>> a,
                                           Reference<AsyncVar<Optional<struct ClusterInterface>>> b);

ACTOR Future<Void> fdbd(Reference<ClusterConnectionFile> ccf, LocalityData localities, ProcessClass processClass,
                        std::string dataFolder, std::string coordFolder, int64_t memoryLimit,
<<<<<<< HEAD
                        std::string metricsConnFile, std::string metricsPrefix, int64_t memoryProfilingThreshold);
=======
                        std::string metricsConnFile, std::string metricsPrefix, int64_t memoryProfilingThreshold,
                        std::string whitelistBinPaths);

>>>>>>> dc59f63d
ACTOR Future<Void> clusterController(Reference<ClusterConnectionFile> ccf,
                                     Reference<AsyncVar<Optional<ClusterControllerFullInterface>>> currentCC,
                                     Reference<AsyncVar<ClusterControllerPriorityInfo>> asyncPriorityInfo,
                                     Future<Void> recoveredDiskFiles, LocalityData locality);

// These servers are started by workerServer
class IKeyValueStore;
class ServerCoordinators;
class IDiskQueue;
ACTOR Future<Void> storageServer(IKeyValueStore* persistentData, StorageServerInterface ssi, Tag seedTag,
                                 ReplyPromise<InitializeStorageReply> recruitReply,
                                 Reference<AsyncVar<ServerDBInfo>> db, std::string folder);
ACTOR Future<Void> storageServer(IKeyValueStore* persistentData, StorageServerInterface ssi,
                                 Reference<AsyncVar<ServerDBInfo>> db, std::string folder,
                                 Promise<Void> recovered); // changes pssi->id() to be the recovered ID
ACTOR Future<Void> masterServer(MasterInterface mi, Reference<AsyncVar<ServerDBInfo>> db,
                                ServerCoordinators serverCoordinators, LifetimeToken lifetime, bool forceRecovery);
ACTOR Future<Void> masterProxyServer(MasterProxyInterface proxy, InitializeMasterProxyRequest req,
                                     Reference<AsyncVar<ServerDBInfo>> db, std::string whitelistBinPaths);
ACTOR Future<Void> tLog(IKeyValueStore* persistentData, IDiskQueue* persistentQueue,
                        Reference<AsyncVar<ServerDBInfo>> db, LocalityData locality,
                        PromiseStream<InitializeTLogRequest> tlogRequests, UID tlogId, bool restoreFromDisk,
                        Promise<Void> oldLog, Promise<Void> recovered, std::string folder, Reference<AsyncVar<bool>> degraded); // changes tli->id() to be the recovered ID
ACTOR Future<Void> monitorServerDBInfo(Reference<AsyncVar<Optional<ClusterControllerFullInterface>>> ccInterface,
                                       Reference<ClusterConnectionFile> ccf, LocalityData locality,
                                       Reference<AsyncVar<ServerDBInfo>> dbInfo);
ACTOR Future<Void> resolver(ResolverInterface proxy, InitializeResolverRequest initReq,
                            Reference<AsyncVar<ServerDBInfo>> db);
ACTOR Future<Void> logRouter(TLogInterface interf, InitializeLogRouterRequest req,
                             Reference<AsyncVar<ServerDBInfo>> db);
ACTOR Future<Void> dataDistributor(DataDistributorInterface ddi, Reference<AsyncVar<ServerDBInfo>> db);
ACTOR Future<Void> ratekeeper(RatekeeperInterface rki, Reference<AsyncVar<ServerDBInfo>> db);

void registerThreadForProfiling();
void updateCpuProfiler(ProfilerRequest req);

namespace oldTLog_4_6 {
ACTOR Future<Void> tLog(IKeyValueStore* persistentData, IDiskQueue* persistentQueue,
                        Reference<AsyncVar<ServerDBInfo>> db, LocalityData locality, UID tlogId);
}
namespace oldTLog_6_0 {
ACTOR Future<Void> tLog(IKeyValueStore* persistentData, IDiskQueue* persistentQueue,
                        Reference<AsyncVar<ServerDBInfo>> db, LocalityData locality,
                        PromiseStream<InitializeTLogRequest> tlogRequests, UID tlogId, bool restoreFromDisk,
                        Promise<Void> oldLog, Promise<Void> recovered, std::string folder, Reference<AsyncVar<bool>> degraded);
}

typedef decltype(&tLog) TLogFn;

#include "flow/unactorcompiler.h"
#endif<|MERGE_RESOLUTION|>--- conflicted
+++ resolved
@@ -398,13 +398,9 @@
 
 ACTOR Future<Void> fdbd(Reference<ClusterConnectionFile> ccf, LocalityData localities, ProcessClass processClass,
                         std::string dataFolder, std::string coordFolder, int64_t memoryLimit,
-<<<<<<< HEAD
-                        std::string metricsConnFile, std::string metricsPrefix, int64_t memoryProfilingThreshold);
-=======
                         std::string metricsConnFile, std::string metricsPrefix, int64_t memoryProfilingThreshold,
                         std::string whitelistBinPaths);
 
->>>>>>> dc59f63d
 ACTOR Future<Void> clusterController(Reference<ClusterConnectionFile> ccf,
                                      Reference<AsyncVar<Optional<ClusterControllerFullInterface>>> currentCC,
                                      Reference<AsyncVar<ClusterControllerPriorityInfo>> asyncPriorityInfo,
