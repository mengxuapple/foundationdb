/*
 * DataDistribution.actor.cpp
 *
 * This source file is part of the FoundationDB open source project
 *
 * Copyright 2013-2018 Apple Inc. and the FoundationDB project authors
 *
 * Licensed under the Apache License, Version 2.0 (the "License");
 * you may not use this file except in compliance with the License.
 * You may obtain a copy of the License at
 *
 *     http://www.apache.org/licenses/LICENSE-2.0
 *
 * Unless required by applicable law or agreed to in writing, software
 * distributed under the License is distributed on an "AS IS" BASIS,
 * WITHOUT WARRANTIES OR CONDITIONS OF ANY KIND, either express or implied.
 * See the License for the specific language governing permissions and
 * limitations under the License.
 */

#include "flow/ActorCollection.h"
#include "fdbserver/DataDistribution.actor.h"
#include "fdbclient/SystemData.h"
#include "fdbclient/DatabaseContext.h"
#include "fdbserver/MoveKeys.actor.h"
#include "fdbserver/Knobs.h"
#include <set>
#include <sstream>
#include "fdbserver/WaitFailure.h"
#include "fdbserver/ServerDBInfo.h"
#include "fdbserver/IKeyValueStore.h"
#include "fdbclient/ManagementAPI.actor.h"
#include "fdbrpc/Replication.h"
#include "flow/UnitTest.h"
#include "flow/Trace.h"
#include "flow/actorcompiler.h"  // This must be the last #include.

class TCTeamInfo;
struct TCMachineInfo;
class TCMachineTeamInfo;

struct TCServerInfo : public ReferenceCounted<TCServerInfo> {
	UID id;
	StorageServerInterface lastKnownInterface;
	ProcessClass lastKnownClass;
	vector<Reference<TCTeamInfo>> teams;
	Reference<TCMachineInfo> machine;
	Future<Void> tracker;
	int64_t dataInFlightToServer;
	ErrorOr<GetPhysicalMetricsReply> serverMetrics;
	Promise<std::pair<StorageServerInterface, ProcessClass>> interfaceChanged;
	Future<std::pair<StorageServerInterface, ProcessClass>> onInterfaceChanged;
	Promise<Void> removed;
	Future<Void> onRemoved;
	Promise<Void> wakeUpTracker; // Change it to Trigger because Promise can only be set once!
	bool inDesiredDC;
	LocalityEntry localityEntry;
	Promise<Void> updated;
	AsyncTrigger wrongStoreTypeRemoved; //wrongStoreTypeRemoved
	int toRemove; // 0: not remove, >0: to remove due to wrongStoreType
	// A storage server's StoreType does not change. To change storeType for an ip:port, we destroy the old one and create a new one. 
	KeyValueStoreType storeType;  //In storageServerTracker, we always update this value by asking storageServerInterface

	TCServerInfo(StorageServerInterface ssi, ProcessClass processClass, bool inDesiredDC, Reference<LocalitySet> storageServerSet) : 
					id(ssi.id()), lastKnownInterface(ssi), lastKnownClass(processClass), dataInFlightToServer(0), onInterfaceChanged(interfaceChanged.getFuture()), onRemoved(removed.getFuture()), inDesiredDC(inDesiredDC), storeType(KeyValueStoreType::END), toRemove(0) {
		localityEntry = ((LocalityMap<UID>*) storageServerSet.getPtr())->add(ssi.locality, &id);
	}

	bool isCorrectStoreType(KeyValueStoreType configStoreType) {
		return (storeType == configStoreType || storeType == KeyValueStoreType::END);
	}
};

struct TCMachineInfo : public ReferenceCounted<TCMachineInfo> {
	std::vector<Reference<TCServerInfo>> serversOnMachine; // SOMEDAY: change from vector to set
	Standalone<StringRef> machineID;
	std::vector<Reference<TCMachineTeamInfo>> machineTeams; // SOMEDAY: split good and bad machine teams.
	LocalityEntry localityEntry;

	explicit TCMachineInfo(Reference<TCServerInfo> server, const LocalityEntry& entry) : localityEntry(entry) {
		ASSERT(serversOnMachine.empty());
		serversOnMachine.push_back(server);
		machineID = server->lastKnownInterface.locality.zoneId().get();
	}

	std::string getServersIDStr() {
		std::stringstream ss;
		if (serversOnMachine.empty()) return "[unset]";

		for (auto& server : serversOnMachine) {
			ss << server->id.toString() << " ";
		}

		return ss.str();
	}
};

ACTOR Future<Void> updateServerMetrics( TCServerInfo *server ) {
	state StorageServerInterface ssi = server->lastKnownInterface;
	state Future<ErrorOr<GetPhysicalMetricsReply>> metricsRequest = ssi.getPhysicalMetrics.tryGetReply( GetPhysicalMetricsRequest(), TaskPriority::DataDistributionLaunch );
	state Future<Void> resetRequest = Never();
	state Future<std::pair<StorageServerInterface, ProcessClass>> interfaceChanged( server->onInterfaceChanged );
	state Future<Void> serverRemoved( server->onRemoved );

	loop {
		choose {
			when( ErrorOr<GetPhysicalMetricsReply> rep = wait( metricsRequest ) ) {
				if( rep.present() ) {
					server->serverMetrics = rep;
					if(server->updated.canBeSet()) {
						server->updated.send(Void());
					}
					return Void();
				}
				metricsRequest = Never();
				resetRequest = delay( SERVER_KNOBS->METRIC_DELAY, TaskPriority::DataDistributionLaunch );
			}
			when( std::pair<StorageServerInterface,ProcessClass> _ssi = wait( interfaceChanged ) ) {
				ssi = _ssi.first;
				interfaceChanged = server->onInterfaceChanged;
				resetRequest = Void();
			}
			when( wait( serverRemoved ) ) {
				return Void();
			}
			when( wait( resetRequest ) ) { //To prevent a tight spin loop
				if(IFailureMonitor::failureMonitor().getState(ssi.getPhysicalMetrics.getEndpoint()).isFailed()) {
					resetRequest = IFailureMonitor::failureMonitor().onStateEqual(ssi.getPhysicalMetrics.getEndpoint(), FailureStatus(false));
				}
				else {
					resetRequest = Never();
					metricsRequest = ssi.getPhysicalMetrics.tryGetReply( GetPhysicalMetricsRequest(), TaskPriority::DataDistributionLaunch );
				}
			}
		}
	}
}

ACTOR Future<Void> updateServerMetrics( Reference<TCServerInfo> server ) {
	wait( updateServerMetrics( server.getPtr() ) );
	return Void();
}

// Machine team information
class TCMachineTeamInfo : public ReferenceCounted<TCMachineTeamInfo> {
public:
	vector<Reference<TCMachineInfo>> machines;
	vector<Standalone<StringRef>> machineIDs;
	vector<Reference<TCTeamInfo>> serverTeams;

	explicit TCMachineTeamInfo(vector<Reference<TCMachineInfo>> const& machines) : machines(machines) {
		machineIDs.reserve(machines.size());
		for (int i = 0; i < machines.size(); i++) {
			machineIDs.push_back(machines[i]->machineID);
		}
		sort(machineIDs.begin(), machineIDs.end());
	}

	int size() {
		ASSERT(machines.size() == machineIDs.size());
		return machineIDs.size();
	}

	std::string getMachineIDsStr() {
		std::stringstream ss;

		if (machineIDs.empty()) return "[unset]";

		for (auto& id : machineIDs) {
			ss << id.contents().toString() << " ";
		}

		return ss.str();
	}

	bool existServerWithOnly1Team();

	bool operator==(TCMachineTeamInfo& rhs) const { return this->machineIDs == rhs.machineIDs; }
};

class TCTeamInfo : public ReferenceCounted<TCTeamInfo>, public IDataDistributionTeam {
private:
	vector< Reference<TCServerInfo> > servers;
	vector<UID> serverIDs;

public:
	Reference<TCMachineTeamInfo> machineTeam;
	Future<Void> tracker;
	bool healthy;
	bool correctStoreType; // True if any of the servers in the team have the wrong store type
	bool wrongConfiguration; //True if any of the servers in the team have the wrong configuration
	int priority;

	explicit TCTeamInfo(vector<Reference<TCServerInfo>> const& servers)
	  : servers(servers), healthy(true), priority(PRIORITY_TEAM_HEALTHY), wrongConfiguration(false) {
		if (servers.empty()) {
			TraceEvent(SevInfo, "ConstructTCTeamFromEmptyServers");
		}
		serverIDs.reserve(servers.size());
		for (int i = 0; i < servers.size(); i++) {
			serverIDs.push_back(servers[i]->id);
		}
	}

	virtual vector<StorageServerInterface> getLastKnownServerInterfaces() {
		vector<StorageServerInterface> v;
		v.reserve(servers.size());
		for(int i=0; i<servers.size(); i++)
			v.push_back(servers[i]->lastKnownInterface);
		return v;
	}
	virtual int size() {
		ASSERT(servers.size() == serverIDs.size());
		return servers.size();
	}
	virtual vector<UID> const& getServerIDs() { return serverIDs; }
	const vector<Reference<TCServerInfo>>& getServers() { return servers; }

	virtual std::string getServerIDsStr() {
		std::stringstream ss;

		if (serverIDs.empty()) return "[unset]";

		for (auto& id : serverIDs) {
			ss << id.toString() << " ";
		}

		return ss.str();
	}

	virtual void addDataInFlightToTeam( int64_t delta ) {
		for(int i=0; i<servers.size(); i++)
			servers[i]->dataInFlightToServer += delta;
	}
	virtual int64_t getDataInFlightToTeam() {
		int64_t dataInFlight = 0.0;
		for(int i=0; i<servers.size(); i++)
			dataInFlight += servers[i]->dataInFlightToServer;
		return dataInFlight;
	}

	virtual int64_t getLoadBytes( bool includeInFlight = true, double inflightPenalty = 1.0 ) {
		int64_t physicalBytes = getLoadAverage();
		double minFreeSpaceRatio = getMinFreeSpaceRatio(includeInFlight);
		int64_t inFlightBytes = includeInFlight ? getDataInFlightToTeam() / servers.size() : 0;
		double freeSpaceMultiplier = SERVER_KNOBS->FREE_SPACE_RATIO_CUTOFF / ( std::max( std::min( SERVER_KNOBS->FREE_SPACE_RATIO_CUTOFF, minFreeSpaceRatio ), 0.000001 ) );

		if(freeSpaceMultiplier > 1 && deterministicRandom()->random01() < 0.001)
			TraceEvent(SevWarn, "DiskNearCapacity").detail("FreeSpaceRatio", minFreeSpaceRatio);

		return (physicalBytes + (inflightPenalty*inFlightBytes)) * freeSpaceMultiplier;
	}

	virtual int64_t getMinFreeSpace( bool includeInFlight = true ) {
		int64_t minFreeSpace = std::numeric_limits<int64_t>::max();
		for(int i=0; i<servers.size(); i++) {
			if( servers[i]->serverMetrics.present() ) {
				auto& replyValue = servers[i]->serverMetrics.get();

				ASSERT(replyValue.free.bytes >= 0);
				ASSERT(replyValue.capacity.bytes >= 0);

				int64_t bytesFree = replyValue.free.bytes;
				if(includeInFlight) {
					bytesFree -= servers[i]->dataInFlightToServer;
				}

				minFreeSpace = std::min(bytesFree, minFreeSpace);
			}
		}

		return minFreeSpace; // Could be negative
	}

	virtual double getMinFreeSpaceRatio( bool includeInFlight = true ) {
		double minRatio = 1.0;
		for(int i=0; i<servers.size(); i++) {
			if( servers[i]->serverMetrics.present() ) {
				auto& replyValue = servers[i]->serverMetrics.get();

				ASSERT(replyValue.free.bytes >= 0);
				ASSERT(replyValue.capacity.bytes >= 0);

				int64_t bytesFree = replyValue.free.bytes;
				if(includeInFlight) {
					bytesFree = std::max((int64_t)0, bytesFree - servers[i]->dataInFlightToServer);
				}

				if(replyValue.capacity.bytes == 0)
					minRatio = 0;
				else
					minRatio = std::min( minRatio, ((double)bytesFree) / replyValue.capacity.bytes );
			}
		}

		return minRatio;
	}

	virtual bool hasHealthyFreeSpace() {
		return getMinFreeSpaceRatio() > SERVER_KNOBS->MIN_FREE_SPACE_RATIO && getMinFreeSpace() > SERVER_KNOBS->MIN_FREE_SPACE;
	}

	virtual Future<Void> updatePhysicalMetrics() {
		return doUpdatePhysicalMetrics( this );
	}

	virtual bool isOptimal() {
		for(int i=0; i<servers.size(); i++) {
			if( servers[i]->lastKnownClass.machineClassFitness( ProcessClass::Storage ) > ProcessClass::UnsetFit ) {
				return false;
			}
		}
		return true;
	}

	virtual bool isWrongConfiguration() { return wrongConfiguration; }
	virtual void setWrongConfiguration(bool wrongConfiguration) { this->wrongConfiguration = wrongConfiguration; }
	virtual bool isHealthy() { return healthy; }
	virtual void setHealthy(bool h) { healthy = h; }
	virtual int getPriority() { return priority; }
	virtual void setPriority(int p) { priority = p; }
	virtual void addref() { ReferenceCounted<TCTeamInfo>::addref(); }
	virtual void delref() { ReferenceCounted<TCTeamInfo>::delref(); }

	virtual void addServers(const vector<UID> & servers) {
		serverIDs.reserve(servers.size());
		for (int i = 0; i < servers.size(); i++) {
			serverIDs.push_back(servers[i]);
		}
	}

private:
	// Calculate an "average" of the metrics replies that we received.  Penalize teams from which we did not receive all replies.
	int64_t getLoadAverage() {
		int64_t bytesSum = 0;
		int added = 0;
		for(int i=0; i<servers.size(); i++)
			if( servers[i]->serverMetrics.present() ) {
				added++;
				bytesSum += servers[i]->serverMetrics.get().load.bytes;
			}

		if( added < servers.size() )
			bytesSum *= 2;

		return added == 0 ? 0 : bytesSum / added;
	}

	// Calculate the max of the metrics replies that we received.


	ACTOR Future<Void> doUpdatePhysicalMetrics( TCTeamInfo* self ) {
		std::vector<Future<Void>> updates;
		for( int i = 0; i< self->servers.size(); i++ )
			updates.push_back( updateServerMetrics( self->servers[i] ) );
		wait( waitForAll( updates ) );
		return Void();
	}
};

bool TCMachineTeamInfo::existServerWithOnly1Team() {
	for (const auto& st : serverTeams) {
		for (const auto& s : st->getServers()) {
			if (s->teams.size() <= 1) {
				return true;
			}
		}
	}
	return false;
}

struct ServerStatus {
	bool isFailed;
	bool isUndesired;
	bool isWrongConfiguration;
	bool initialized; //AsyncMap erases default constructed objects
	LocalityData locality;
	ServerStatus() : isFailed(true), isUndesired(false), isWrongConfiguration(false), initialized(false) {}
	ServerStatus( bool isFailed, bool isUndesired, LocalityData const& locality ) : isFailed(isFailed), isUndesired(isUndesired), locality(locality), isWrongConfiguration(false), initialized(true) {}
	bool isUnhealthy() const { return isFailed || isUndesired; } 
	const char* toString() const { return isFailed ? "Failed" : isUndesired ? "Undesired" :  "Healthy"; }

	bool operator == (ServerStatus const& r) const { return isFailed == r.isFailed && isUndesired == r.isUndesired && isWrongConfiguration == r.isWrongConfiguration && locality == r.locality && initialized == r.initialized; }

	//If a process has reappeared without the storage server that was on it (isFailed == true), we don't need to exclude it
	//We also don't need to exclude processes who are in the wrong configuration (since those servers will be removed)
	bool excludeOnRecruit() { return !isFailed && !isWrongConfiguration; }
};
typedef AsyncMap<UID, ServerStatus> ServerStatusMap;

// Read keyservers, return unique set of teams
ACTOR Future<Reference<InitialDataDistribution>> getInitialDataDistribution( Database cx, UID distributorId, MoveKeysLock moveKeysLock, std::vector<Optional<Key>> remoteDcIds ) {
	state Reference<InitialDataDistribution> result = Reference<InitialDataDistribution>(new InitialDataDistribution);
	state Key beginKey = allKeys.begin;

	state bool succeeded;

	state Transaction tr( cx );

	state std::map<UID, Optional<Key>> server_dc;
	state std::map<vector<UID>, std::pair<vector<UID>, vector<UID>>> team_cache;

	//Get the server list in its own try/catch block since it modifies result.  We don't want a subsequent failure causing entries to be duplicated
	loop {
		server_dc.clear();
		succeeded = false;
		try {
			result->mode = 1;
			tr.setOption(FDBTransactionOptions::PRIORITY_SYSTEM_IMMEDIATE);
			Optional<Value> mode = wait( tr.get( dataDistributionModeKey ) );
			if (mode.present()) {
				BinaryReader rd( mode.get(), Unversioned() );
				rd >> result->mode;
			}
			if (!result->mode) // result->mode can be changed to 0 when we disable data distribution
				return result;


			state Future<vector<ProcessData>> workers = getWorkers(&tr);
			state Future<Standalone<RangeResultRef>> serverList = tr.getRange( serverListKeys, CLIENT_KNOBS->TOO_MANY );
			wait( success(workers) && success(serverList) );
			ASSERT( !serverList.get().more && serverList.get().size() < CLIENT_KNOBS->TOO_MANY );

			std::map<Optional<Standalone<StringRef>>, ProcessData> id_data;
			for( int i = 0; i < workers.get().size(); i++ )
				id_data[workers.get()[i].locality.processId()] = workers.get()[i];

			succeeded = true;

			for( int i = 0; i < serverList.get().size(); i++ ) {
				auto ssi = decodeServerListValue( serverList.get()[i].value );
				result->allServers.push_back( std::make_pair(ssi, id_data[ssi.locality.processId()].processClass) ); // MXQ: How do we ensure each TCServer ssi saved processId() always exist from workers?
				server_dc[ssi.id()] = ssi.locality.dcId();
			}

			break;
		}
		catch(Error &e) {
			wait( tr.onError(e) );

			ASSERT(!succeeded); //We shouldn't be retrying if we have already started modifying result in this loop
			TraceEvent("GetInitialTeamsRetry", distributorId);
		}
	}

	//If keyServers is too large to read in a single transaction, then we will have to break this process up into multiple transactions.
	//In that case, each iteration should begin where the previous left off
	while(beginKey < allKeys.end) {
		TEST(beginKey > allKeys.begin); //Multi-transactional getInitialDataDistribution
		loop {
			succeeded = false;
			try {
				tr.setOption(FDBTransactionOptions::PRIORITY_SYSTEM_IMMEDIATE);
				wait(checkMoveKeysLockReadOnly(&tr, moveKeysLock));
				Standalone<RangeResultRef> keyServers = wait(krmGetRanges(&tr, keyServersPrefix, KeyRangeRef(beginKey, allKeys.end), SERVER_KNOBS->MOVE_KEYS_KRM_LIMIT, SERVER_KNOBS->MOVE_KEYS_KRM_LIMIT_BYTES));
				succeeded = true;

				vector<UID> src, dest, last;

				// for each range
				for(int i = 0; i < keyServers.size() - 1; i++) {
					DDShardInfo info( keyServers[i].key );
					decodeKeyServersValue( keyServers[i].value, src, dest );
					if(remoteDcIds.size()) {
						auto srcIter = team_cache.find(src);
						if(srcIter == team_cache.end()) {
							for(auto& id : src) {
								auto& dc = server_dc[id];
								if(std::find(remoteDcIds.begin(), remoteDcIds.end(), dc) != remoteDcIds.end()) {
									info.remoteSrc.push_back(id);
								} else {
									info.primarySrc.push_back(id);
								}
							}
							result->primaryTeams.insert( info.primarySrc );
							result->remoteTeams.insert( info.remoteSrc );
							team_cache[src] = std::make_pair(info.primarySrc, info.remoteSrc);
						} else {
							info.primarySrc = srcIter->second.first;
							info.remoteSrc = srcIter->second.second;
						}
						if(dest.size()) {
							info.hasDest = true;
							auto destIter = team_cache.find(dest);
							if(destIter == team_cache.end()) {
								for(auto& id : dest) {
									auto& dc = server_dc[id];
									if(std::find(remoteDcIds.begin(), remoteDcIds.end(), dc) != remoteDcIds.end()) {
										info.remoteDest.push_back(id);
									} else {
										info.primaryDest.push_back(id);
									}
								}
								result->primaryTeams.insert( info.primaryDest );
								result->remoteTeams.insert( info.remoteDest );
								team_cache[dest] = std::make_pair(info.primaryDest, info.remoteDest);
							} else {
								info.primaryDest = destIter->second.first;
								info.remoteDest = destIter->second.second;
							}
						}
					} else {
						info.primarySrc = src;
						auto srcIter = team_cache.find(src);
						if(srcIter == team_cache.end()) {
							result->primaryTeams.insert( src );
							team_cache[src] = std::pair<vector<UID>, vector<UID>>();
						}
						if (dest.size()) {
							info.hasDest = true;
							info.primaryDest = dest;
							auto destIter = team_cache.find(dest);
							if(destIter == team_cache.end()) {
								result->primaryTeams.insert( dest );
								team_cache[dest] = std::pair<vector<UID>, vector<UID>>();
							}
						}
					}
					result->shards.push_back( info );
				}

				ASSERT(keyServers.size() > 0);
				beginKey = keyServers.end()[-1].key;
				break;
			} catch (Error& e) {
				wait( tr.onError(e) );

				ASSERT(!succeeded); //We shouldn't be retrying if we have already started modifying result in this loop
				TraceEvent("GetInitialTeamsKeyServersRetry", distributorId);
			}
		}

		tr.reset();
	}

	// a dummy shard at the end with no keys or servers makes life easier for trackInitialShards()
	result->shards.push_back( DDShardInfo(allKeys.end) );

	return result;
}

Future<Void> storageServerTracker(
	struct DDTeamCollection* const& self,
	Database const& cx,
	TCServerInfo* const& server,
	Promise<Void> const& errorOut,
	Version const& addedVersion);

Future<Void> teamTracker(struct DDTeamCollection* const& self, Reference<TCTeamInfo> const& team, bool const& badTeam, bool const& redundantTeam);

struct DDTeamCollection : ReferenceCounted<DDTeamCollection> {
	enum { REQUESTING_WORKER = 0, GETTING_WORKER = 1, GETTING_STORAGE = 2 };

	// addActor: add to actorCollection so that when an actor has error, the ActorCollection can catch the error.
	// addActor is used to create the actorCollection when the dataDistributionTeamCollection is created
	PromiseStream<Future<Void>> addActor;
	Database cx;
	UID distributorId;
	DatabaseConfiguration configuration;

	bool doBuildTeams;
	Future<Void> teamBuilder;
	AsyncTrigger restartTeamBuilder;

	MoveKeysLock lock;
	PromiseStream<RelocateShard> output;
	vector<UID> allServers;
	ServerStatusMap server_status;
	int64_t unhealthyServers;
	std::map<int,int> priority_teams;
	std::map<UID, Reference<TCServerInfo>> server_info;

	// machine_info has all machines info; key must be unique across processes on the same machine
	std::map<Standalone<StringRef>, Reference<TCMachineInfo>> machine_info;
	std::vector<Reference<TCMachineTeamInfo>> machineTeams; // all machine teams
	LocalityMap<UID> machineLocalityMap; // locality info of machines

	vector<Reference<TCTeamInfo>> teams;
	vector<Reference<TCTeamInfo>> badTeams;
	Reference<ShardsAffectedByTeamFailure> shardsAffectedByTeamFailure;
	PromiseStream<UID> removedServers;
	std::set<UID> recruitingIds; // The IDs of the SS which are being recruited
	std::set<NetworkAddress> recruitingLocalities;
	Future<Void> initialFailureReactionDelay;
	Future<Void> initializationDoneActor;
	Promise<Void> serverTrackerErrorOut;
	AsyncVar<int> recruitingStream;
	Debouncer restartRecruiting;

	int healthyTeamCount;
	Reference<AsyncVar<bool>> zeroHealthyTeams;

	int optimalTeamCount;
	AsyncVar<bool> zeroOptimalTeams;

	AsyncMap< AddressExclusion, bool > excludedServers;  // true if an address is in the excluded list in the database.  Updated asynchronously (eventually)

	std::vector<Optional<Key>> includedDCs;
	Optional<std::vector<Optional<Key>>> otherTrackedDCs;
	bool primary;
	Reference<AsyncVar<bool>> processingUnhealthy;
	Future<Void> readyToStart;
	Future<Void> checkTeamDelay;
	Promise<Void> addSubsetComplete;
	Future<Void> badTeamRemover;
<<<<<<< HEAD
	Future<Void> redundantTeamRemover;
	Future<Void> wrongStoreTypeRemover;
	Future<Void> serversOnSameAddrChecker;
=======
	Future<Void> redundantMachineTeamRemover;
	Future<Void> redundantServerTeamRemover;
>>>>>>> 80ed39c1

	Reference<LocalitySet> storageServerSet;
	std::vector<LocalityEntry> forcedEntries, resultEntries;

	std::vector<DDTeamCollection*> teamCollections;
	AsyncVar<Optional<Key>> healthyZone;
	Future<Void> clearHealthyZoneFuture;

	void resetLocalitySet() {
		storageServerSet = Reference<LocalitySet>(new LocalityMap<UID>());
		LocalityMap<UID>* storageServerMap = (LocalityMap<UID>*) storageServerSet.getPtr();

		for( auto& it : server_info ) {
			it.second->localityEntry = storageServerMap->add(it.second->lastKnownInterface.locality, &it.second->id);
		}
	}

	bool satisfiesPolicy(const std::vector<Reference<TCServerInfo>>& team, int amount = -1) {
		forcedEntries.clear();
		resultEntries.clear();
		if(amount == -1) {
			amount = team.size();
		}

		for(int i = 0; i < amount; i++) {
			forcedEntries.push_back(team[i]->localityEntry);
		}

		bool result = storageServerSet->selectReplicas(configuration.storagePolicy, forcedEntries, resultEntries);
		return result && resultEntries.size() == 0;
	}

	DDTeamCollection(Database const& cx, UID distributorId, MoveKeysLock const& lock,
	                 PromiseStream<RelocateShard> const& output,
	                 Reference<ShardsAffectedByTeamFailure> const& shardsAffectedByTeamFailure,
	                 DatabaseConfiguration configuration, std::vector<Optional<Key>> includedDCs,
	                 Optional<std::vector<Optional<Key>>> otherTrackedDCs, Future<Void> readyToStart,
	                 Reference<AsyncVar<bool>> zeroHealthyTeams, bool primary,
	                 Reference<AsyncVar<bool>> processingUnhealthy)
	  : cx(cx), distributorId(distributorId), lock(lock), output(output),
	    shardsAffectedByTeamFailure(shardsAffectedByTeamFailure), doBuildTeams(true), teamBuilder(Void()),
<<<<<<< HEAD
	    badTeamRemover(Void()), redundantTeamRemover(Void()), wrongStoreTypeRemover(Void()), serversOnSameAddrChecker(Void()), configuration(configuration),
	    readyToStart(readyToStart), clearHealthyZoneFuture(Void()),
	    checkTeamDelay(delay(SERVER_KNOBS->CHECK_TEAM_DELAY, TaskDataDistribution)),
=======
	    badTeamRemover(Void()), redundantMachineTeamRemover(Void()), redundantServerTeamRemover(Void()),
	    configuration(configuration), readyToStart(readyToStart), clearHealthyZoneFuture(Void()),
	    checkTeamDelay(delay(SERVER_KNOBS->CHECK_TEAM_DELAY, TaskPriority::DataDistribution)),
>>>>>>> 80ed39c1
	    initialFailureReactionDelay(
	        delayed(readyToStart, SERVER_KNOBS->INITIAL_FAILURE_REACTION_DELAY, TaskPriority::DataDistribution)),
	    healthyTeamCount(0), storageServerSet(new LocalityMap<UID>()),
	    initializationDoneActor(logOnCompletion(readyToStart && initialFailureReactionDelay, this)),
	    optimalTeamCount(0), recruitingStream(0), restartRecruiting(SERVER_KNOBS->DEBOUNCE_RECRUITING_DELAY),
	    unhealthyServers(0), includedDCs(includedDCs), otherTrackedDCs(otherTrackedDCs),
	    zeroHealthyTeams(zeroHealthyTeams), zeroOptimalTeams(true), primary(primary),
		processingUnhealthy(processingUnhealthy) {
		if(!primary || configuration.usableRegions == 1) {
			TraceEvent("DDTrackerStarting", distributorId)
				.detail( "State", "Inactive" )
				.trackLatest( "DDTrackerStarting" );
		}
	}

	~DDTeamCollection() {
		// The following kills a reference cycle between the teamTracker actor and the TCTeamInfo that both holds and is held by the actor
		// It also ensures that the trackers are done fiddling with healthyTeamCount before we free this
		for(int i=0; i < teams.size(); i++) {
			teams[i]->tracker.cancel();
		}
		for(int i=0; i < badTeams.size(); i++) {
			badTeams[i]->tracker.cancel();
		}
		// The following makes sure that, even if a reference to a team is held in the DD Queue, the tracker will be stopped
		//  before the server_status map to which it has a pointer, is destroyed.
		for(auto it = server_info.begin(); it != server_info.end(); ++it) {
			it->second->tracker.cancel();
		}

		teamBuilder.cancel();
	}

	ACTOR static Future<Void> logOnCompletion( Future<Void> signal, DDTeamCollection* self ) {
		wait(signal);
		wait(delay(SERVER_KNOBS->LOG_ON_COMPLETION_DELAY, TaskPriority::DataDistribution));

		if(!self->primary || self->configuration.usableRegions == 1) {
			TraceEvent("DDTrackerStarting", self->distributorId)
				.detail( "State", "Active" )
				.trackLatest( "DDTrackerStarting" );
		}

		return Void();
	}

	ACTOR static Future<Void> interruptableBuildTeams( DDTeamCollection* self ) {
		TraceEvent("DDInterruptableBuildTeamsStart", self->distributorId);
		if(!self->addSubsetComplete.isSet()) {
			wait( addSubsetOfEmergencyTeams(self) );
			self->addSubsetComplete.send(Void());
		}

		loop {
			choose {
				when( wait( self->buildTeams( self ) ) ) {
					return Void();
				}
				when( wait( self->restartTeamBuilder.onTrigger() ) ) {}
			}
		}
	}

	ACTOR static Future<Void> checkBuildTeams( DDTeamCollection* self ) {
		TraceEvent("DDCheckBuildTeamsStart", self->distributorId);
		wait( self->checkTeamDelay );
		while( !self->teamBuilder.isReady() )
			wait( self->teamBuilder );

		if( self->doBuildTeams && self->readyToStart.isReady() ) {
			self->doBuildTeams = false;
			self->teamBuilder = self->interruptableBuildTeams( self );
			wait( self->teamBuilder );
		}

		return Void();
	}

	// SOMEDAY: Make bestTeam better about deciding to leave a shard where it is (e.g. in PRIORITY_TEAM_HEALTHY case)
	//		    use keys, src, dest, metrics, priority, system load, etc.. to decide...
	ACTOR static Future<Void> getTeam( DDTeamCollection* self, GetTeamRequest req ) {
		try {
			wait( self->checkBuildTeams( self ) );

			// Select the best team
			// Currently the metric is minimum used disk space (adjusted for data in flight)
			// Only healthy teams may be selected. The team has to be healthy at the moment we update
			//   shardsAffectedByTeamFailure or we could be dropping a shard on the floor (since team
			//   tracking is "edge triggered")
			// SOMEDAY: Account for capacity, load (when shardMetrics load is high)
			// Q: How do we enforce the above statement?

			// self->teams.size() can be 0 under the ConfigureTest.txt test when we change configurations
			// The situation happens rarely. We may want to eliminate this situation someday
			if( !self->teams.size() ) {
				req.reply.send( Optional<Reference<IDataDistributionTeam>>() );
				return Void();
			}

			int64_t bestLoadBytes = 0;
			Optional<Reference<IDataDistributionTeam>> bestOption;
			std::vector<std::pair<int, Reference<IDataDistributionTeam>>> randomTeams;
			std::set< UID > sources;

			if( !req.wantsNewServers ) {
				std::vector<Reference<IDataDistributionTeam>> similarTeams;
				bool foundExact = false;

				for( int i = 0; i < req.sources.size(); i++ )
					sources.insert( req.sources[i] );

				for( int i = 0; i < req.sources.size(); i++ ) {
					if( self->server_info.count( req.sources[i] ) ) {
						auto& teamList = self->server_info[ req.sources[i] ]->teams;
						for( int j = 0; j < teamList.size(); j++ ) {
							if( teamList[j]->isHealthy() && (!req.preferLowerUtilization || teamList[j]->hasHealthyFreeSpace())) {
								int sharedMembers = 0;
								for( const UID& id : teamList[j]->getServerIDs() )
									if( sources.count( id ) )
										sharedMembers++;

								if( !foundExact && sharedMembers == teamList[j]->size() ) {
									foundExact = true;
									bestOption = Optional<Reference<IDataDistributionTeam>>();
									similarTeams.clear();
								}

								if( (sharedMembers == teamList[j]->size()) || (!foundExact && req.wantsTrueBest) ) {
									int64_t loadBytes = SOME_SHARED * teamList[j]->getLoadBytes(true, req.inflightPenalty);
									if( !bestOption.present() || ( req.preferLowerUtilization && loadBytes < bestLoadBytes ) || ( !req.preferLowerUtilization && loadBytes > bestLoadBytes ) ) {
										bestLoadBytes = loadBytes;
										bestOption = teamList[j];
									}
								}
								else if( !req.wantsTrueBest && !foundExact )
									similarTeams.push_back( teamList[j] );
							}
						}
					}
				}

				if( foundExact || (req.wantsTrueBest && bestOption.present() ) ) {
					ASSERT( bestOption.present() );
					// Check the team size: be sure team size is correct
					ASSERT(bestOption.get()->size() == self->configuration.storageTeamSize);
					req.reply.send( bestOption );
					return Void();
				}

				if( !req.wantsTrueBest ) {
					while( similarTeams.size() && randomTeams.size() < SERVER_KNOBS->BEST_TEAM_OPTION_COUNT ) {
						int randomTeam = deterministicRandom()->randomInt( 0, similarTeams.size() );
						randomTeams.push_back( std::make_pair( SOME_SHARED, similarTeams[randomTeam] ) );
						swapAndPop( &similarTeams, randomTeam );
					}
				}
			}

			if( req.wantsTrueBest ) {
				ASSERT( !bestOption.present() );
				for( int i = 0; i < self->teams.size(); i++ ) {
					if( self->teams[i]->isHealthy() && (!req.preferLowerUtilization || self->teams[i]->hasHealthyFreeSpace()) ) {
						int64_t loadBytes = NONE_SHARED * self->teams[i]->getLoadBytes(true, req.inflightPenalty);
						if( !bestOption.present() || ( req.preferLowerUtilization && loadBytes < bestLoadBytes ) || ( !req.preferLowerUtilization && loadBytes > bestLoadBytes ) ) {
							bestLoadBytes = loadBytes;
							bestOption = self->teams[i];
						}
					}
				}
			}
			else {
				int nTries = 0;
				while( randomTeams.size() < SERVER_KNOBS->BEST_TEAM_OPTION_COUNT && nTries < SERVER_KNOBS->BEST_TEAM_MAX_TEAM_TRIES ) {
					Reference<IDataDistributionTeam> dest = deterministicRandom()->randomChoice(self->teams);

					bool ok = dest->isHealthy() && (!req.preferLowerUtilization || dest->hasHealthyFreeSpace());
					for(int i=0; ok && i<randomTeams.size(); i++)
						if (randomTeams[i].second->getServerIDs() == dest->getServerIDs())
							ok = false;

					if (ok)
						randomTeams.push_back( std::make_pair( NONE_SHARED, dest ) );
					else
						nTries++;
				}

				for( int i = 0; i < randomTeams.size(); i++ ) {
					int64_t loadBytes = randomTeams[i].first * randomTeams[i].second->getLoadBytes(true, req.inflightPenalty);
					if( !bestOption.present() || ( req.preferLowerUtilization && loadBytes < bestLoadBytes ) || ( !req.preferLowerUtilization && loadBytes > bestLoadBytes ) ) {
						bestLoadBytes = loadBytes;
						bestOption = randomTeams[i].second;
					}
				}
			}

			// Note: req.completeSources can be empty and all servers (and server teams) can be unhealthy.
			// We will get stuck at this! This only happens when a DC fails. No need to consider it right now.
			if(!bestOption.present() && self->zeroHealthyTeams->get()) {
				//Attempt to find the unhealthy source server team and return it
				std::set<UID> completeSources;
				for( int i = 0; i < req.completeSources.size(); i++ ) {
					completeSources.insert( req.completeSources[i] );
				}

				int bestSize = 0;
				for( int i = 0; i < req.completeSources.size(); i++ ) {
					if( self->server_info.count( req.completeSources[i] ) ) {
						auto& teamList = self->server_info[ req.completeSources[i] ]->teams;
						for( int j = 0; j < teamList.size(); j++ ) {
							bool found = true;
							auto serverIDs = teamList[j]->getServerIDs();
							for( int k = 0; k < teamList[j]->size(); k++ ) {
								if( !completeSources.count( serverIDs[k] ) ) {
									found = false;
									break;
								}
							}
							if(found && teamList[j]->size() > bestSize) {
								bestOption = teamList[j];
								bestSize = teamList[j]->size();
							}
						}
						break;
					}
				}
			}

			req.reply.send( bestOption );

			return Void();
		} catch( Error &e ) {
			if( e.code() != error_code_actor_cancelled)
				req.reply.sendError( e );
			throw;
		}
	}

	int64_t getDebugTotalDataInFlight() {
		int64_t total = 0;
		for(auto itr = server_info.begin(); itr != server_info.end(); ++itr)
			total += itr->second->dataInFlightToServer;
		return total;
	}

	ACTOR static Future<Void> addSubsetOfEmergencyTeams( DDTeamCollection* self ) {
		state int idx = 0;
		state std::vector<Reference<TCServerInfo>> servers;
		state std::vector<UID> serverIds;
		state Reference<LocalitySet> tempSet = Reference<LocalitySet>(new LocalityMap<UID>());
		state LocalityMap<UID>* tempMap = (LocalityMap<UID>*) tempSet.getPtr();

		for(; idx < self->badTeams.size(); idx++ ) {
			servers.clear();
			for(const auto& server : self->badTeams[idx]->getServers()) {
				if(server->inDesiredDC && !self->server_status.get(server->id).isUnhealthy()) {
					servers.push_back(server);
				}
			}

			// For the bad team that is too big (too many servers), we will try to find a subset of servers in the team
			// to construct a new healthy team, so that moving data to the new healthy team will not
			// cause too much data movement overhead
			// FIXME: This code logic can be simplified.
			if(servers.size() >= self->configuration.storageTeamSize) {
				bool foundTeam = false;
				for( int j = 0; j < servers.size() - self->configuration.storageTeamSize + 1 && !foundTeam; j++ ) {
					auto& serverTeams = servers[j]->teams;
					for( int k = 0; k < serverTeams.size(); k++ ) {
						auto &testTeam = serverTeams[k]->getServerIDs();
						bool allInTeam = true; // All servers in testTeam belong to the healthy servers
						for( int l = 0; l < testTeam.size(); l++ ) {
							bool foundServer = false;
							for( auto it : servers ) {
								if( it->id == testTeam[l] ) {
									foundServer = true;
									break;
								}
							}
							if(!foundServer) {
								allInTeam = false;
								break;
							}
						}
						if( allInTeam ) {
							foundTeam = true;
							break;
						}
					}
				}
				if( !foundTeam ) {
					if( self->satisfiesPolicy(servers) ) {
						if(servers.size() == self->configuration.storageTeamSize || self->satisfiesPolicy(servers, self->configuration.storageTeamSize)) {
							servers.resize(self->configuration.storageTeamSize);
							self->addTeam(servers, true);
							//self->traceTeamCollectionInfo(); // Trace at the end of the function
						} else {
							tempSet->clear();
							for( auto it : servers ) {
								tempMap->add(it->lastKnownInterface.locality, &it->id);
							}

							self->resultEntries.clear();
							self->forcedEntries.clear();
							bool result = tempSet->selectReplicas(self->configuration.storagePolicy, self->forcedEntries, self->resultEntries);
							ASSERT(result && self->resultEntries.size() == self->configuration.storageTeamSize);

							serverIds.clear();
							for(auto& it : self->resultEntries) {
								serverIds.push_back(*tempMap->getObject(it));
							}
							self->addTeam(serverIds.begin(), serverIds.end(), true);
						}
					} else {
						serverIds.clear();
						for(auto it : servers) {
							serverIds.push_back(it->id);
						}
						TraceEvent(SevWarnAlways, "CannotAddSubset", self->distributorId).detail("Servers", describe(serverIds));
					}
				}
			}
			wait( yield() );
		}

		// Trace and record the current number of teams for correctness test
		self->traceTeamCollectionInfo();

		return Void();
	}

	ACTOR static Future<Void> init( DDTeamCollection* self, Reference<InitialDataDistribution> initTeams ) {
		// SOMEDAY: If some servers have teams and not others (or some servers have more data than others) and there is an address/locality collision, should
		// we preferentially mark the least used server as undesirable?
		for (auto i = initTeams->allServers.begin(); i != initTeams->allServers.end(); ++i) {
			if (self->shouldHandleServer(i->first)) {
				self->addServer(i->first, i->second, self->serverTrackerErrorOut, 0);
			}
		}

		state std::set<std::vector<UID>>::iterator teamIter = self->primary ? initTeams->primaryTeams.begin() : initTeams->remoteTeams.begin();
		state std::set<std::vector<UID>>::iterator teamIterEnd = self->primary ? initTeams->primaryTeams.end() : initTeams->remoteTeams.end();
		for(; teamIter != teamIterEnd; ++teamIter) {
			self->addTeam(teamIter->begin(), teamIter->end(), true);
			wait( yield() );
		}

		return Void();
	}

	void evaluateTeamQuality() {
		int teamCount = teams.size(), serverCount = allServers.size();
		double teamsPerServer = (double)teamCount * configuration.storageTeamSize / serverCount;

		ASSERT( serverCount == server_info.size() );

		int minTeams = std::numeric_limits<int>::max();
		int maxTeams = std::numeric_limits<int>::min();
		double varTeams = 0;

		std::map<Optional<Standalone<StringRef>>, int> machineTeams;
		for(auto s = server_info.begin(); s != server_info.end(); ++s) {
			if(!server_status.get(s->first).isUnhealthy()) {
				int stc = s->second->teams.size();
				minTeams = std::min(minTeams, stc);
				maxTeams = std::max(maxTeams, stc);
				varTeams += (stc - teamsPerServer)*(stc - teamsPerServer);
				// Use zoneId as server's machine id
				machineTeams[s->second->lastKnownInterface.locality.zoneId()] += stc;
			}
		}
		varTeams /= teamsPerServer*teamsPerServer;

		int minMachineTeams = std::numeric_limits<int>::max();
		int maxMachineTeams = std::numeric_limits<int>::min();
		for( auto m = machineTeams.begin(); m != machineTeams.end(); ++m ) {
			minMachineTeams = std::min( minMachineTeams, m->second );
			maxMachineTeams = std::max( maxMachineTeams, m->second );
		}

		TraceEvent(
			minTeams>0 ? SevInfo : SevWarn,
			"DataDistributionTeamQuality", distributorId)
			.detail("Servers", serverCount)
			.detail("Teams", teamCount)
			.detail("TeamsPerServer", teamsPerServer)
			.detail("Variance", varTeams/serverCount)
			.detail("ServerMinTeams", minTeams)
			.detail("ServerMaxTeams", maxTeams)
			.detail("MachineMinTeams", minMachineTeams)
			.detail("MachineMaxTeams", maxMachineTeams);
	}

	bool teamExists( vector<UID> &team ) {
		if (team.empty()) {
			return false;
		}

		UID& serverID = team[0];
		for (auto& usedTeam : server_info[serverID]->teams) {
			if (team == usedTeam->getServerIDs()) {
				return true;
			}
		}

		return false;
	}

	// SOMEDAY: when machineTeams is changed from vector to set, we may check the existance faster
	bool machineTeamExists(vector<Standalone<StringRef>>& machineIDs) { return findMachineTeam(machineIDs).isValid(); }

	Reference<TCMachineTeamInfo> findMachineTeam(vector<Standalone<StringRef>>& machineIDs) {
		if (machineIDs.empty()) {
			return Reference<TCMachineTeamInfo>();
		}

		Standalone<StringRef> machineID = machineIDs[0];
		for (auto& machineTeam : machine_info[machineID]->machineTeams) {
			if (machineTeam->machineIDs == machineIDs) {
				return machineTeam;
			}
		}

		return Reference<TCMachineTeamInfo>();
	}

	// Assume begin to end is sorted by std::sort
	// Assume InputIt is iterator to UID
	// Note: We must allow creating empty teams because empty team is created when a remote DB is initialized.
	// The empty team is used as the starting point to move data to the remote DB
	// begin : the start of the team member ID
	// end : end of the team member ID
	// isIntialTeam : False when the team is added by addTeamsBestOf(); True otherwise, e.g.,
	// when the team added at init() when we recreate teams by looking up DB
	template <class InputIt>
	void addTeam(InputIt begin, InputIt end, bool isInitialTeam) {
		vector<Reference<TCServerInfo>> newTeamServers;
		for (auto i = begin; i != end; ++i) {
			if (server_info.find(*i) != server_info.end()) {
				newTeamServers.push_back(server_info[*i]);
			}
		}

		addTeam(newTeamServers, isInitialTeam);
	}

	void addTeam(const vector<Reference<TCServerInfo>>& newTeamServers, bool isInitialTeam,
	             bool redundantTeam = false) {
		Reference<TCTeamInfo> teamInfo(new TCTeamInfo(newTeamServers));

		// Move satisfiesPolicy to the end for performance benefit
		bool badTeam = redundantTeam || teamInfo->size() != configuration.storageTeamSize
				|| !satisfiesPolicy(teamInfo->getServers());

		teamInfo->tracker = teamTracker(this, teamInfo, badTeam, redundantTeam);
		// ASSERT( teamInfo->serverIDs.size() > 0 ); //team can be empty at DB initialization
		if (badTeam) {
			badTeams.push_back(teamInfo);
			return;
		}

		// For a good team, we add it to teams and create machine team for it when necessary
		teams.push_back(teamInfo);
		for (int i = 0; i < newTeamServers.size(); ++i) {
			newTeamServers[i]->teams.push_back(teamInfo);
		}

		// Find or create machine team for the server team
		// Add the reference of machineTeam (with machineIDs) into process team
		vector<Standalone<StringRef>> machineIDs;
		for (auto server = newTeamServers.begin(); server != newTeamServers.end(); ++server) {
			ASSERT_WE_THINK((*server)->machine.isValid());
			machineIDs.push_back((*server)->machine->machineID);
		}
		sort(machineIDs.begin(), machineIDs.end());
		Reference<TCMachineTeamInfo> machineTeamInfo = findMachineTeam(machineIDs);

		// A team is not initial team if it is added by addTeamsBestOf() which always create a team with correct size
		// A non-initial team must have its machine team created and its size must be correct
		ASSERT(isInitialTeam || machineTeamInfo.isValid());

		// Create a machine team if it does not exist
		// Note an initial team may be added at init() even though the team size is not storageTeamSize
		if (!machineTeamInfo.isValid() && !machineIDs.empty()) {
			machineTeamInfo = addMachineTeam(machineIDs.begin(), machineIDs.end());
		}

		if (!machineTeamInfo.isValid()) {
			TraceEvent(SevWarn, "AddTeamWarning")
			    .detail("NotFoundMachineTeam", "OKIfTeamIsEmpty")
			    .detail("TeamInfo", teamInfo->getDesc());
		}

		teamInfo->machineTeam = machineTeamInfo;
		machineTeamInfo->serverTeams.push_back(teamInfo);
		if (g_network->isSimulated()) {
			// Update server team information for consistency check in simulation
			traceTeamCollectionInfo();
		}
	}

	void addTeam(std::set<UID> const& team, bool isInitialTeam) { addTeam(team.begin(), team.end(), isInitialTeam); }

	// Add a machine team specified by input machines
	Reference<TCMachineTeamInfo> addMachineTeam(vector<Reference<TCMachineInfo>> machines) {
		Reference<TCMachineTeamInfo> machineTeamInfo(new TCMachineTeamInfo(machines));
		machineTeams.push_back(machineTeamInfo);

		// Assign machine teams to machine
		for (auto machine : machines) {
			// A machine's machineTeams vector should not hold duplicate machineTeam members
			ASSERT_WE_THINK(std::count(machine->machineTeams.begin(), machine->machineTeams.end(), machineTeamInfo)==0);
			machine->machineTeams.push_back(machineTeamInfo);
		}

		return machineTeamInfo;
	}

	// Add a machine team by using the machineIDs from begin to end
	Reference<TCMachineTeamInfo> addMachineTeam(vector<Standalone<StringRef>>::iterator begin,
	                                            vector<Standalone<StringRef>>::iterator end) {
		vector<Reference<TCMachineInfo>> machines;

		for (auto i = begin; i != end; ++i) {
			if (machine_info.find(*i) != machine_info.end()) {
				machines.push_back(machine_info[*i]);
			} else {
				TraceEvent(SevWarn, "AddMachineTeamError").detail("MachineIDNotExist", i->contents().toString());
			}
		}

		return addMachineTeam(machines);
	}

	// Group storage servers (process) based on their machineId in LocalityData
	// All created machines are healthy
	// Return The number of healthy servers we grouped into machines
	int constructMachinesFromServers() {
		int totalServerIndex = 0;
		for(auto i = server_info.begin(); i != server_info.end(); ++i) {
			if (!server_status.get(i->first).isUnhealthy()) {
				checkAndCreateMachine(i->second);
				totalServerIndex++;
			}
		}

		return totalServerIndex;
	}

	void traceConfigInfo() {
		TraceEvent("DDConfig", distributorId)
		    .detail("StorageTeamSize", configuration.storageTeamSize)
		    .detail("DesiredTeamsPerServer", SERVER_KNOBS->DESIRED_TEAMS_PER_SERVER)
		    .detail("MaxTeamsPerServer", SERVER_KNOBS->MAX_TEAMS_PER_SERVER)
			.detail("StoreType", configuration.storageServerStoreType);
	}

	void traceServerInfo() {
		int i = 0;

		TraceEvent("ServerInfo", distributorId).detail("Size", server_info.size());
		for (auto& server : server_info) {
			TraceEvent("ServerInfo", distributorId)
			    .detail("ServerInfoIndex", i++)
			    .detail("ServerID", server.first.toString())
			    .detail("ServerTeamOwned", server.second->teams.size())
			    .detail("MachineID", server.second->machine->machineID.contents().toString())
				.detail("StoreType", server.second->storeType.toString());
		}
		for (auto& server : server_info) {
			const UID& uid = server.first;
			TraceEvent("ServerStatus", distributorId)
				.detail("ServerID", uid)
			    .detail("Healthy", !server_status.get(uid).isUnhealthy())
			    .detail("MachineIsValid", server_info[uid]->machine.isValid())
			    .detail("MachineTeamSize",
			            server_info[uid]->machine.isValid() ? server_info[uid]->machine->machineTeams.size() : -1);
		}
	}

	void traceServerTeamInfo() {
		int i = 0;

		TraceEvent("ServerTeamInfo", distributorId).detail("Size", teams.size());
		for (auto& team : teams) {
			TraceEvent("ServerTeamInfo", distributorId)
			    .detail("TeamIndex", i++)
			    .detail("Healthy", team->isHealthy())
			    .detail("TeamSize", team->size())
			    .detail("MemberIDs", team->getServerIDsStr());
		}
	}

	void traceMachineInfo() {
		int i = 0;

		TraceEvent("MachineInfo").detail("Size", machine_info.size());
		for (auto& machine : machine_info) {
			TraceEvent("MachineInfo", distributorId)
			    .detail("MachineInfoIndex", i++)
			    .detail("Healthy", isMachineHealthy(machine.second))
			    .detail("MachineID", machine.first.contents().toString())
			    .detail("MachineTeamOwned", machine.second->machineTeams.size())
			    .detail("ServerNumOnMachine", machine.second->serversOnMachine.size())
			    .detail("ServersID", machine.second->getServersIDStr());
		}
	}

	void traceMachineTeamInfo() {
		int i = 0;

		TraceEvent("MachineTeamInfo", distributorId).detail("Size", machineTeams.size());
		for (auto& team : machineTeams) {
			TraceEvent("MachineTeamInfo", distributorId)
			    .detail("TeamIndex", i++)
			    .detail("MachineIDs", team->getMachineIDsStr())
			    .detail("ServerTeams", team->serverTeams.size());
		}
	}

	// Locality string is hashed into integer, used as KeyIndex
	// For better understand which KeyIndex is used for locality, we print this info in trace.
	void traceLocalityArrayIndexName() {
		TraceEvent("LocalityRecordKeyName").detail("Size", machineLocalityMap._keymap->_lookuparray.size());
		for (int i = 0; i < machineLocalityMap._keymap->_lookuparray.size(); ++i) {
			TraceEvent("LocalityRecordKeyIndexName")
			    .detail("KeyIndex", i)
			    .detail("KeyName", machineLocalityMap._keymap->_lookuparray[i]);
		}
	}

	void traceMachineLocalityMap() {
		int i = 0;

		TraceEvent("MachineLocalityMap", distributorId).detail("Size", machineLocalityMap.size());
		for (auto& uid : machineLocalityMap.getObjects()) {
			Reference<LocalityRecord> record = machineLocalityMap.getRecord(i);
			if (record.isValid()) {
				TraceEvent("MachineLocalityMap", distributorId)
				    .detail("LocalityIndex", i++)
				    .detail("UID", uid->toString())
				    .detail("LocalityRecord", record->toString());
			} else {
				TraceEvent("MachineLocalityMap")
				    .detail("LocalityIndex", i++)
				    .detail("UID", uid->toString())
				    .detail("LocalityRecord", "[NotFound]");
			}
		}
	}

	// To enable verbose debug info, set shouldPrint to true
	void traceAllInfo(bool shouldPrint = false) {

		if (!shouldPrint) return;

		TraceEvent("TraceAllInfo", distributorId).detail("Primary", primary);
		traceConfigInfo();
		traceServerInfo();
		traceServerTeamInfo();
		traceMachineInfo();
		traceMachineTeamInfo();
		traceLocalityArrayIndexName();
		traceMachineLocalityMap();
	}

	// We must rebuild machine locality map whenever the entry in the map is inserted or removed
	void rebuildMachineLocalityMap() {
		machineLocalityMap.clear();
		int numHealthyMachine = 0;
		for (auto machine = machine_info.begin(); machine != machine_info.end(); ++machine) {
			if (machine->second->serversOnMachine.empty()) {
				TraceEvent(SevWarn, "RebuildMachineLocalityMapError")
				    .detail("Machine", machine->second->machineID.toString())
				    .detail("NumServersOnMachine", 0);
				continue;
			}
			if (!isMachineHealthy(machine->second)) {
				continue;
			}
			Reference<TCServerInfo> representativeServer = machine->second->serversOnMachine[0];
			auto& locality = representativeServer->lastKnownInterface.locality;
			const LocalityEntry& localityEntry = machineLocalityMap.add(locality, &representativeServer->id);
			machine->second->localityEntry = localityEntry;
			++numHealthyMachine;
		}
	}

	// Create machineTeamsToBuild number of machine teams
	// No operation if machineTeamsToBuild is 0
	// Note: The creation of machine teams should not depend on server teams:
	// No matter how server teams will be created, we will create the same set of machine teams;
	// We should never use server team number in building machine teams.
	//
	// Five steps to create each machine team, which are document in the function
	// Reuse ReplicationPolicy selectReplicas func to select machine team
	// return number of added machine teams
	int addBestMachineTeams(int machineTeamsToBuild) {
		int addedMachineTeams = 0;

		ASSERT(machineTeamsToBuild >= 0);
		// The number of machines is always no smaller than the storageTeamSize in a correct configuration
		ASSERT(machine_info.size() >= configuration.storageTeamSize);
		// Future: Consider if we should overbuild more machine teams to
		// allow machineTeamRemover() to get a more balanced machine teams per machine

		// Step 1: Create machineLocalityMap which will be used in building machine team
		rebuildMachineLocalityMap();

		// Add a team in each iteration
		while (addedMachineTeams < machineTeamsToBuild || notEnoughMachineTeamsForAMachine()) {
			// Step 2: Get least used machines from which we choose machines as a machine team
			std::vector<Reference<TCMachineInfo>> leastUsedMachines; // A less used machine has less number of teams
			int minTeamCount = std::numeric_limits<int>::max();
			for (auto& machine : machine_info) {
				// Skip invalid machine whose representative server is not in server_info
				ASSERT_WE_THINK(server_info.find(machine.second->serversOnMachine[0]->id) != server_info.end());
				// Skip unhealthy machines
				if (!isMachineHealthy(machine.second)) continue;

				// Invariant: We only create correct size machine teams.
				// When configuration (e.g., team size) is changed, the DDTeamCollection will be destroyed and rebuilt
				// so that the invariant will not be violated.
				int teamCount = machine.second->machineTeams.size();

				if (teamCount < minTeamCount) {
					leastUsedMachines.clear();
					minTeamCount = teamCount;
				}
				if (teamCount == minTeamCount) {
					leastUsedMachines.push_back(machine.second);
				}
			}

			std::vector<UID*> team;
			std::vector<LocalityEntry> forcedAttributes;

			// Step 4: Reuse Policy's selectReplicas() to create team for the representative process.
			std::vector<UID*> bestTeam;
			int bestScore = std::numeric_limits<int>::max();
			int maxAttempts = SERVER_KNOBS->BEST_OF_AMT; // BEST_OF_AMT = 4
			for (int i = 0; i < maxAttempts && i < 100; ++i) {
				// Step 3: Create a representative process for each machine.
				// Construct forcedAttribute from leastUsedMachines.
				// We will use forcedAttribute to call existing function to form a team
				if (leastUsedMachines.size()) {
					forcedAttributes.clear();
					// Randomly choose 1 least used machine
					Reference<TCMachineInfo> tcMachineInfo = deterministicRandom()->randomChoice(leastUsedMachines);
					ASSERT(!tcMachineInfo->serversOnMachine.empty());
					LocalityEntry process = tcMachineInfo->localityEntry;
					forcedAttributes.push_back(process);
					TraceEvent("ChosenMachine")
					    .detail("MachineInfo", tcMachineInfo->machineID)
					    .detail("LeaseUsedMachinesSize", leastUsedMachines.size())
					    .detail("ForcedAttributesSize", forcedAttributes.size());
				} else {
					// when leastUsedMachine is empty, we will never find a team later, so we can simply return.
					return addedMachineTeams;
				}

				// Choose a team that balances the # of teams per server among the teams
				// that have the least-utilized server
				team.clear();
				ASSERT_WE_THINK(forcedAttributes.size() == 1);
				auto success = machineLocalityMap.selectReplicas(configuration.storagePolicy, forcedAttributes, team);
				// NOTE: selectReplicas() should always return success when storageTeamSize = 1
				ASSERT_WE_THINK(configuration.storageTeamSize > 1 || (configuration.storageTeamSize == 1 && success));
				if (!success) {
					continue; // Try up to maxAttempts, since next time we may choose a different forcedAttributes
				}
				ASSERT(forcedAttributes.size() > 0);
				team.push_back((UID*)machineLocalityMap.getObject(forcedAttributes[0]));

				// selectReplicas() may NEVER return server not in server_info.
				for (auto& pUID : team) {
					ASSERT_WE_THINK(server_info.find(*pUID) != server_info.end());
				}

				// selectReplicas() should always return a team with correct size. otherwise, it has a bug
				ASSERT(team.size() == configuration.storageTeamSize);

				int score = 0;
				vector<Standalone<StringRef>> machineIDs;
				for (auto process = team.begin(); process != team.end(); process++) {
					Reference<TCServerInfo> server = server_info[**process];
					score += server->machine->machineTeams.size();
					Standalone<StringRef> machine_id = server->lastKnownInterface.locality.zoneId().get();
					machineIDs.push_back(machine_id);
				}

				// Only choose healthy machines into machine team
				ASSERT_WE_THINK(isMachineTeamHealthy(machineIDs));

				std::sort(machineIDs.begin(), machineIDs.end());
				if (machineTeamExists(machineIDs)) {
					maxAttempts += 1;
					continue;
				}

				// SOMEDAY: randomly pick one from teams with the lowest score
				if (score < bestScore) {
					// bestTeam is the team which has the smallest number of teams its team members belong to.
					bestTeam = team;
					bestScore = score;
				}
			}

			// bestTeam should be a new valid team to be added into machine team now
			// Step 5: Restore machine from its representative process team and get the machine team
			if (bestTeam.size() == configuration.storageTeamSize) {
				// machineIDs is used to quickly check if the machineIDs belong to an existed team
				// machines keep machines reference for performance benefit by avoiding looking up machine by machineID
				vector<Reference<TCMachineInfo>> machines;
				for (auto process = bestTeam.begin(); process < bestTeam.end(); process++) {
					Reference<TCMachineInfo> machine = server_info[**process]->machine;
					machines.push_back(machine);
				}

				addMachineTeam(machines);
				addedMachineTeams++;
			} else {
				traceAllInfo(true);
				TraceEvent(SevWarn, "DataDistributionBuildTeams", distributorId)
				    .detail("Primary", primary)
				    .detail("Reason", "Unable to make desired machine Teams");
				traceAllInfo(true);
				break;
			}
		}

		return addedMachineTeams;
	}

	bool isMachineTeamHealthy(vector<Standalone<StringRef>> const& machineIDs) {
		int healthyNum = 0;

		// A healthy machine team should have the desired number of machines
		if (machineIDs.size() != configuration.storageTeamSize) return false;

		for (auto& id : machineIDs) {
			auto& machine = machine_info[id];
			if (isMachineHealthy(machine)) {
				healthyNum++;
			}
		}
		return (healthyNum == machineIDs.size());
	}

	bool isMachineTeamHealthy(Reference<TCMachineTeamInfo> const& machineTeam) {
		int healthyNum = 0;

		// A healthy machine team should have the desired number of machines
		if (machineTeam->size() != configuration.storageTeamSize) return false;

		for (auto& machine : machineTeam->machines) {
			if (isMachineHealthy(machine)) {
				healthyNum++;
			}
		}
		return (healthyNum == machineTeam->machines.size());
	}

	bool isMachineHealthy(Reference<TCMachineInfo> const& machine) {
		if (!machine.isValid() || machine_info.find(machine->machineID) == machine_info.end() ||
		    machine->serversOnMachine.empty()) {
			return false;
		}

		// Healthy machine has at least one healthy server
		for (auto& server : machine->serversOnMachine) {
			if (!server_status.get(server->id).isUnhealthy()) {
				return true;
			}
		}

		return false;
	}

	// Return the healthy server with the least number of correct-size server teams
	Reference<TCServerInfo> findOneLeastUsedServer() {
		vector<Reference<TCServerInfo>> leastUsedServers;
		int minTeams = std::numeric_limits<int>::max();
		for (auto& server : server_info) {
			// Only pick healthy server, which is not failed or excluded.
			if (server_status.get(server.first).isUnhealthy()) continue;

			int numTeams = server.second->teams.size();
			if (numTeams < minTeams) {
				minTeams = numTeams;
				leastUsedServers.clear();
			}
			if (minTeams == numTeams) {
				leastUsedServers.push_back(server.second);
			}
		}

		if ( leastUsedServers.empty() ) {
			return Reference<TCServerInfo>();
		} else {
			return deterministicRandom()->randomChoice(leastUsedServers);
		}
	}

	// Randomly choose one machine team that has chosenServer and has the correct size
	// When configuration is changed, we may have machine teams with old storageTeamSize
	Reference<TCMachineTeamInfo> findOneRandomMachineTeam(Reference<TCServerInfo> chosenServer) {
		if (!chosenServer->machine->machineTeams.empty()) {
			std::vector<Reference<TCMachineTeamInfo>> healthyMachineTeamsForChosenServer;
			for (auto& mt : chosenServer->machine->machineTeams) {
				if (isMachineTeamHealthy(mt)) {
					healthyMachineTeamsForChosenServer.push_back(mt);
				}
			}
			if (!healthyMachineTeamsForChosenServer.empty()) {
				return deterministicRandom()->randomChoice(healthyMachineTeamsForChosenServer);
			}
		}

		// If we cannot find a healthy machine team
		TraceEvent("NoHealthyMachineTeamForServer")
		    .detail("ServerID", chosenServer->id)
		    .detail("MachineTeams", chosenServer->machine->machineTeams.size());
		return Reference<TCMachineTeamInfo>();
	}

	// A server team should always come from servers on a machine team
	// Check if it is true
	bool isOnSameMachineTeam(Reference<TCTeamInfo>& team) {
		std::vector<Standalone<StringRef>> machineIDs;
		for (const auto& server : team->getServers()) {
			if (!server->machine.isValid()) return false;
			machineIDs.push_back(server->machine->machineID);
		}
		std::sort(machineIDs.begin(), machineIDs.end());

		int numExistance = 0;
		for (const auto& server : team->getServers()) {
			for (const auto& candidateMachineTeam : server->machine->machineTeams) {
				std::sort(candidateMachineTeam->machineIDs.begin(), candidateMachineTeam->machineIDs.end());
				if (machineIDs == candidateMachineTeam->machineIDs) {
					numExistance++;
					break;
				}
			}
		}
		return (numExistance == team->size());
	}

	// Sanity check the property of teams in unit test
	// Return true if all server teams belong to machine teams
	bool sanityCheckTeams() {
		for (auto& team : teams) {
			if (isOnSameMachineTeam(team) == false) {
				return false;
			}
		}

		return true;
	}

	int calculateHealthyServerCount() {
		int serverCount = 0;
		for (auto i = server_info.begin(); i != server_info.end(); ++i) {
			if (!server_status.get(i->first).isUnhealthy()) {
				++serverCount;
			}
		}
		return serverCount;
	}

	int calculateHealthyMachineCount() {
		int totalHealthyMachineCount = 0;
		for (auto& m : machine_info) {
			if (isMachineHealthy(m.second)) {
				++totalHealthyMachineCount;
			}
		}

		return totalHealthyMachineCount;
	}

	std::pair<int64_t, int64_t> calculateMinMaxServerTeamsOnServer() {
		int64_t minTeams = std::numeric_limits<int64_t>::max();
		int64_t maxTeams = 0;
		for (auto& server : server_info) {
			if (server_status.get(server.first).isUnhealthy()) {
				continue;
			}
			minTeams = std::min((int64_t) server.second->teams.size(), minTeams);
			maxTeams = std::max((int64_t) server.second->teams.size(), maxTeams);
		}
		return std::make_pair(minTeams, maxTeams);
	}

	std::pair<int64_t, int64_t> calculateMinMaxMachineTeamsOnMachine() {
		int64_t minTeams = std::numeric_limits<int64_t>::max();
		int64_t maxTeams = 0;
		for (auto& machine : machine_info) {
			if (!isMachineHealthy(machine.second)) {
				continue;
			}
			minTeams = std::min<int64_t>((int64_t) machine.second->machineTeams.size(), minTeams);
			maxTeams = std::max<int64_t>((int64_t) machine.second->machineTeams.size(), maxTeams);
		}
		return std::make_pair(minTeams, maxTeams);
	}

	// Sanity check
	bool isServerTeamCountCorrect(Reference<TCMachineTeamInfo>& mt) {
		int num = 0;
		bool ret = true;
		for (auto& team : teams) {
			if (team->machineTeam->machineIDs == mt->machineIDs) {
				++num;
			}
		}
		if (num != mt->serverTeams.size()) {
			ret = false;
			TraceEvent(SevError, "ServerTeamCountOnMachineIncorrect")
			    .detail("MachineTeam", mt->getMachineIDsStr())
			    .detail("ServerTeamsSize", mt->serverTeams.size())
			    .detail("CountedServerTeams", num);
		}
		return ret;
	}

	// Find the machine team with the least number of server teams
	std::pair<Reference<TCMachineTeamInfo>, int> getMachineTeamWithLeastProcessTeams() {
		Reference<TCMachineTeamInfo> retMT;
		int minNumProcessTeams = std::numeric_limits<int>::max();

		for (auto& mt : machineTeams) {
			if (EXPENSIVE_VALIDATION) {
				ASSERT(isServerTeamCountCorrect(mt));
			}
			if (mt->existServerWithOnly1Team()) {
				continue;
			}
			if (mt->serverTeams.size() < minNumProcessTeams) {
				minNumProcessTeams = mt->serverTeams.size();
				retMT = mt;
			}
		}

		return std::pair<Reference<TCMachineTeamInfo>, int>(retMT, minNumProcessTeams);
	}

	// Find the machine team whose members are on the most number of machine teams, same logic as serverTeamRemover
	std::pair<Reference<TCMachineTeamInfo>, int> getMachineTeamWithMostMachineTeams() {
		Reference<TCMachineTeamInfo> retMT;
		int maxNumMachineTeams = 0;
		int targetMachineTeamNumPerMachine =
		    (SERVER_KNOBS->DESIRED_TEAMS_PER_SERVER * (configuration.storageTeamSize + 1)) / 2;

		for (auto& mt : machineTeams) {
			// Do not remove a machine team if it cause 0 server team on a server
			if (mt->existServerWithOnly1Team()) {
				continue;
			}
			// The representative team number for the machine team mt is
			// the minimum number of machine teams of a machine in the team mt
			int representNumMachineTeams = std::numeric_limits<int>::max();
			for (auto& m : mt->machines) {
				representNumMachineTeams = std::min<int>(representNumMachineTeams, m->machineTeams.size());
			}
			if (representNumMachineTeams > targetMachineTeamNumPerMachine &&
			    representNumMachineTeams > maxNumMachineTeams) {
				maxNumMachineTeams = representNumMachineTeams;
				retMT = mt;
			}
		}

		return std::pair<Reference<TCMachineTeamInfo>, int>(retMT, maxNumMachineTeams);
	}

	// Find the server team whose members are on the most number of server teams
	std::pair<Reference<TCTeamInfo>, int> getServerTeamWithMostProcessTeams() {
		Reference<TCTeamInfo> retST;
		int maxNumProcessTeams = 0;
		int targetTeamNumPerServer = (SERVER_KNOBS->DESIRED_TEAMS_PER_SERVER * (configuration.storageTeamSize + 1)) / 2;

		for (auto& t : teams) {
			// The minimum number of teams of a server in a team is the representative team number for the team t
			int representNumProcessTeams = std::numeric_limits<int>::max();
			for (auto& server : t->getServers()) {
				representNumProcessTeams = std::min<int>(representNumProcessTeams, server->teams.size());
			}
			// We only remove the team whose representNumProcessTeams is larger than the targetTeamNumPerServer number
			// otherwise, teamBuilder will build the to-be-removed team again
			if (representNumProcessTeams > targetTeamNumPerServer && representNumProcessTeams > maxNumProcessTeams) {
				maxNumProcessTeams = representNumProcessTeams;
				retST = t;
			}
		}

		return std::pair<Reference<TCTeamInfo>, int>(retST, maxNumProcessTeams);
	}

	int getHealthyMachineTeamCount() {
		int healthyTeamCount = 0;
		for (auto mt = machineTeams.begin(); mt != machineTeams.end(); ++mt) {
			ASSERT((*mt)->machines.size() == configuration.storageTeamSize);

			if (isMachineTeamHealthy(*mt)) {
				++healthyTeamCount;
			}
		}

		return healthyTeamCount;
	}

	// Each machine is expected to have targetMachineTeamNumPerMachine
	// Return true if there exists a machine that does not have enough teams.
	bool notEnoughMachineTeamsForAMachine() {
		// If we want to remove the machine team with most machine teams, we use the same logic as
		// notEnoughTeamsForAServer
		int targetMachineTeamNumPerMachine =
		    SERVER_KNOBS->TR_FLAG_REMOVE_MT_WITH_MOST_TEAMS
		        ? (SERVER_KNOBS->DESIRED_TEAMS_PER_SERVER * (configuration.storageTeamSize + 1)) / 2
		        : SERVER_KNOBS->DESIRED_TEAMS_PER_SERVER;
		for (auto& m : machine_info) {
			// If SERVER_KNOBS->TR_FLAG_REMOVE_MT_WITH_MOST_TEAMS is false,
			// The desired machine team number is not the same with the desired server team number
			// in notEnoughTeamsForAServer() below, because the machineTeamRemover() does not
			// remove a machine team with the most number of machine teams.
			if (m.second->machineTeams.size() < targetMachineTeamNumPerMachine) {
				return true;
			}
		}

		return false;
	}

	// Each server is expected to have targetTeamNumPerServer teams.
	// Return true if there exists a server that does not have enough teams.
	bool notEnoughTeamsForAServer() {
		// We build more teams than we finally want so that we can use serverTeamRemover() actor to remove the teams
		// whose member belong to too many teams. This allows us to get a more balanced number of teams per server.
		// We want to ensure every server has targetTeamNumPerServer teams.
		// The numTeamsPerServerFactor is calculated as
		// (SERVER_KNOBS->DESIRED_TEAMS_PER_SERVER + ideal_num_of_teams_per_server) / 2
		// ideal_num_of_teams_per_server is (#teams * storageTeamSize) / #servers, which is
		// (#servers * DESIRED_TEAMS_PER_SERVER * storageTeamSize) / #servers.
		int targetTeamNumPerServer = (SERVER_KNOBS->DESIRED_TEAMS_PER_SERVER * (configuration.storageTeamSize + 1)) / 2;
		ASSERT(targetTeamNumPerServer > 0);
		for (auto& s : server_info) {
			if (s.second->teams.size() < targetTeamNumPerServer) {
				return true;
			}
		}

		return false;
	}

	// Create server teams based on machine teams
	// Before the number of machine teams reaches the threshold, build a machine team for each server team
	// When it reaches the threshold, first try to build a server team with existing machine teams; if failed,
	// build an extra machine team and record the event in trace
	int addTeamsBestOf(int teamsToBuild, int desiredTeams, int maxTeams) {
		ASSERT(teamsToBuild >= 0);
		ASSERT_WE_THINK(machine_info.size() > 0 || server_info.size() == 0);
		ASSERT_WE_THINK(SERVER_KNOBS->DESIRED_TEAMS_PER_SERVER >= 1 && configuration.storageTeamSize >= 1);

		int addedMachineTeams = 0;
		int addedTeams = 0;

		// Exclude machine teams who have members in the wrong configuration.
		// When we change configuration, we may have machine teams with storageTeamSize in the old configuration.
		int healthyMachineTeamCount = getHealthyMachineTeamCount();
		int totalMachineTeamCount = machineTeams.size();
		int totalHealthyMachineCount = calculateHealthyMachineCount();

		int desiredMachineTeams = SERVER_KNOBS->DESIRED_TEAMS_PER_SERVER * totalHealthyMachineCount;
		int maxMachineTeams = SERVER_KNOBS->MAX_TEAMS_PER_SERVER * totalHealthyMachineCount;
		// machineTeamsToBuild mimics how the teamsToBuild is calculated in buildTeams()
		int machineTeamsToBuild = std::max(
		    0, std::min(desiredMachineTeams - healthyMachineTeamCount, maxMachineTeams - totalMachineTeamCount));

		TraceEvent("BuildMachineTeams")
		    .detail("TotalHealthyMachine", totalHealthyMachineCount)
		    .detail("HealthyMachineTeamCount", healthyMachineTeamCount)
		    .detail("DesiredMachineTeams", desiredMachineTeams)
		    .detail("MaxMachineTeams", maxMachineTeams)
		    .detail("MachineTeamsToBuild", machineTeamsToBuild);
		// Pre-build all machine teams until we have the desired number of machine teams
		if (machineTeamsToBuild > 0 || notEnoughMachineTeamsForAMachine()) {
			addedMachineTeams = addBestMachineTeams(machineTeamsToBuild);
		}

		while (addedTeams < teamsToBuild || notEnoughTeamsForAServer()) {
			// Step 1: Create 1 best machine team
			std::vector<UID> bestServerTeam;
			int bestScore = std::numeric_limits<int>::max();
			int maxAttempts = SERVER_KNOBS->BEST_OF_AMT; // BEST_OF_AMT = 4
			bool earlyQuitBuild = false;
			for (int i = 0; i < maxAttempts && i < 100; ++i) {
				// Step 2: Choose 1 least used server and then choose 1 least used machine team from the server
				Reference<TCServerInfo> chosenServer = findOneLeastUsedServer(); 
				if (!chosenServer.isValid()) {
					TraceEvent(SevWarn, "NoValidServer").detail("Primary", primary);
					earlyQuitBuild = true;
					break;
				}
				// Note: To avoid creating correlation of picked machine teams, we simply choose a random machine team
				// instead of choosing the least used machine team.
				// The correlation happens, for example, when we add two new machines, we may always choose the machine
				// team with these two new machines because they are typically less used.
				Reference<TCMachineTeamInfo> chosenMachineTeam = findOneRandomMachineTeam(chosenServer);

				if (!chosenMachineTeam.isValid()) {
					// We may face the situation that temporarily we have no healthy machine.
					TraceEvent(SevWarn, "MachineTeamNotFound")
					    .detail("Primary", primary)
					    .detail("MachineTeams", machineTeams.size());
					continue; // try randomly to find another least used server
				}

				// From here, chosenMachineTeam must have a healthy server team
				// Step 3: Randomly pick 1 server from each machine in the chosen machine team to form a server team
				vector<UID> serverTeam;
				int chosenServerCount = 0;
				for (auto& machine : chosenMachineTeam->machines) {
					UID serverID;
					if (machine == chosenServer->machine) {
						serverID = chosenServer->id;
						++chosenServerCount;
					} else {
						std::vector<Reference<TCServerInfo>> healthyProcesses;
						for (auto it : machine->serversOnMachine) {
							if (!server_status.get(it->id).isUnhealthy()) {
								healthyProcesses.push_back(it);
							}
						}
						serverID = deterministicRandom()->randomChoice(healthyProcesses)->id;
					}
					serverTeam.push_back(serverID);
				}

				ASSERT(chosenServerCount == 1); // chosenServer should be used exactly once
				ASSERT(serverTeam.size() == configuration.storageTeamSize);

				std::sort(serverTeam.begin(), serverTeam.end());
				if (teamExists(serverTeam)) {
					maxAttempts += 1;
					continue;
				}

				// Pick the server team with smallest score in all attempts
				// If we use different metric here, DD may oscillate infinitely in creating and removing teams.
				// SOMEDAY: Improve the code efficiency by using reservoir algorithm
				int score = 0;
				for (auto& server : serverTeam) {
					score += server_info[server]->teams.size();
				}
				TraceEvent("BuildServerTeams")
				    .detail("Score", score)
				    .detail("BestScore", bestScore)
				    .detail("TeamSize", serverTeam.size())
				    .detail("StorageTeamSize", configuration.storageTeamSize);
				if (score < bestScore) {
					bestScore = score;
					bestServerTeam = serverTeam;
				}
			}

			if ( earlyQuitBuild ) {
				break;
			}
			if (bestServerTeam.size() != configuration.storageTeamSize) {
				// Not find any team and will unlikely find a team
				break;
			}

			// Step 4: Add the server team
			addTeam(bestServerTeam.begin(), bestServerTeam.end(), false);
			addedTeams++;
		}

		healthyMachineTeamCount = getHealthyMachineTeamCount();

		std::pair<uint64_t, uint64_t> minMaxTeamsOnServer = calculateMinMaxServerTeamsOnServer();
		std::pair<uint64_t, uint64_t> minMaxMachineTeamsOnMachine = calculateMinMaxMachineTeamsOnMachine();

		TraceEvent("TeamCollectionInfo", distributorId)
		    .detail("Primary", primary)
		    .detail("AddedTeams", addedTeams)
		    .detail("TeamsToBuild", teamsToBuild)
		    .detail("CurrentTeams", teams.size())
		    .detail("DesiredTeams", desiredTeams)
		    .detail("MaxTeams", maxTeams)
		    .detail("StorageTeamSize", configuration.storageTeamSize)
		    .detail("CurrentMachineTeams", machineTeams.size())
		    .detail("CurrentHealthyMachineTeams", healthyMachineTeamCount)
		    .detail("DesiredMachineTeams", desiredMachineTeams)
		    .detail("MaxMachineTeams", maxMachineTeams)
		    .detail("TotalHealthyMachines", totalHealthyMachineCount)
		    .detail("MinTeamsOnServer", minMaxTeamsOnServer.first)
		    .detail("MaxTeamsOnServer", minMaxTeamsOnServer.second)
		    .detail("MinMachineTeamsOnMachine", minMaxMachineTeamsOnMachine.first)
		    .detail("MaxMachineTeamsOnMachine", minMaxMachineTeamsOnMachine.second)
		    .detail("DoBuildTeams", doBuildTeams)
		    .trackLatest("TeamCollectionInfo");

		return addedTeams;
	}

	// Check if the number of server (and machine teams) is larger than the maximum allowed number
	void traceTeamCollectionInfo() {
		int totalHealthyServerCount = calculateHealthyServerCount();
		int desiredServerTeams = SERVER_KNOBS->DESIRED_TEAMS_PER_SERVER * totalHealthyServerCount;
		int maxServerTeams = SERVER_KNOBS->MAX_TEAMS_PER_SERVER * totalHealthyServerCount;

		int totalHealthyMachineCount = calculateHealthyMachineCount();
		int desiredMachineTeams = SERVER_KNOBS->DESIRED_TEAMS_PER_SERVER * totalHealthyMachineCount;
		int maxMachineTeams = SERVER_KNOBS->MAX_TEAMS_PER_SERVER * totalHealthyMachineCount;
		int healthyMachineTeamCount = getHealthyMachineTeamCount();

		std::pair<uint64_t, uint64_t> minMaxTeamsOnServer = calculateMinMaxServerTeamsOnServer();
		std::pair<uint64_t, uint64_t> minMaxMachineTeamsOnMachine = calculateMinMaxMachineTeamsOnMachine();

		TraceEvent("TeamCollectionInfo", distributorId)
		    .detail("Primary", primary)
		    .detail("AddedTeams", 0)
		    .detail("TeamsToBuild", 0)
		    .detail("CurrentTeams", teams.size())
		    .detail("DesiredTeams", desiredServerTeams)
		    .detail("MaxTeams", maxServerTeams)
		    .detail("StorageTeamSize", configuration.storageTeamSize)
		    .detail("CurrentMachineTeams", machineTeams.size())
		    .detail("CurrentHealthyMachineTeams", healthyMachineTeamCount)
		    .detail("DesiredMachineTeams", desiredMachineTeams)
		    .detail("MaxMachineTeams", maxMachineTeams)
		    .detail("TotalHealthyMachines", totalHealthyMachineCount)
		    .detail("MinTeamsOnServer", minMaxTeamsOnServer.first)
		    .detail("MaxTeamsOnServer", minMaxTeamsOnServer.second)
		    .detail("MinMachineTeamsOnMachine", minMaxMachineTeamsOnMachine.first)
		    .detail("MaxMachineTeamsOnMachine", minMaxMachineTeamsOnMachine.second)
		    .detail("DoBuildTeams", doBuildTeams)
		    .trackLatest("TeamCollectionInfo");

		// Advance time so that we will not have multiple TeamCollectionInfo at the same time, otherwise
		// simulation test will randomly pick one TeamCollectionInfo trace, which could be the one before build teams
		// wait(delay(0.01));

		// Debug purpose
		// if (healthyMachineTeamCount > desiredMachineTeams || machineTeams.size() > maxMachineTeams) {
		// 	// When the number of machine teams is over the limit, print out the current team info.
		// 	traceAllInfo(true);
		// }
	}

	// Use the current set of known processes (from server_info) to compute an optimized set of storage server teams.
	// The following are guarantees of the process:
	//   - Each newly-built team will meet the replication policy
	//   - All newly-built teams will have exactly teamSize machines
	//
	// buildTeams() only ever adds teams to the list of teams. Teams are only removed from the list when all data has been removed.
	//
	// buildTeams will not count teams larger than teamSize against the desired teams.
	ACTOR static Future<Void> buildTeams( DDTeamCollection* self ) {
		state int desiredTeams;
		int serverCount = 0;
		int uniqueMachines = 0;
		std::set<Optional<Standalone<StringRef>>> machines;

		for (auto i = self->server_info.begin(); i != self->server_info.end(); ++i) {
			if (!self->server_status.get(i->first).isUnhealthy()) {
				++serverCount;
				LocalityData& serverLocation = i->second->lastKnownInterface.locality;
				machines.insert( serverLocation.zoneId() );
			}
		}
		uniqueMachines = machines.size();
		TraceEvent("BuildTeams")
			.detail("ServerCount", self->server_info.size())
			.detail("UniqueMachines", uniqueMachines)
			.detail("Primary", self->primary)
			.detail("StorageTeamSize", self->configuration.storageTeamSize);

		// If there are too few machines to even build teams or there are too few represented datacenters, build no new teams
		if( uniqueMachines >= self->configuration.storageTeamSize ) {
			desiredTeams = SERVER_KNOBS->DESIRED_TEAMS_PER_SERVER * serverCount;
			int maxTeams = SERVER_KNOBS->MAX_TEAMS_PER_SERVER * serverCount;

			// Exclude teams who have members in the wrong configuration, since we don't want these teams
			int teamCount = 0;
			int totalTeamCount = 0;
			for (int i = 0; i < self->teams.size(); ++i) {
				if (!self->teams[i]->isWrongConfiguration()) {
					if( self->teams[i]->isHealthy() ) {
						teamCount++;
					}
					totalTeamCount++;
				}
			}

			// teamsToBuild is calculated such that we will not build too many teams in the situation
			// when all (or most of) teams become unhealthy temporarily and then healthy again
			state int teamsToBuild = std::max(0, std::min(desiredTeams - teamCount, maxTeams - totalTeamCount));

			TraceEvent("BuildTeamsBegin", self->distributorId)
			    .detail("TeamsToBuild", teamsToBuild)
			    .detail("DesiredTeams", desiredTeams)
			    .detail("MaxTeams", maxTeams)
			    .detail("BadTeams", self->badTeams.size())
			    .detail("UniqueMachines", uniqueMachines)
			    .detail("TeamSize", self->configuration.storageTeamSize)
			    .detail("Servers", serverCount)
			    .detail("CurrentTrackedTeams", self->teams.size())
			    .detail("HealthyTeamCount", teamCount)
			    .detail("TotalTeamCount", totalTeamCount)
			    .detail("MachineTeamCount", self->machineTeams.size())
			    .detail("MachineCount", self->machine_info.size())
			    .detail("DesiredTeamsPerServer", SERVER_KNOBS->DESIRED_TEAMS_PER_SERVER);

			if (teamsToBuild > 0 || self->notEnoughTeamsForAServer()) {
				state vector<std::vector<UID>> builtTeams;

				// addTeamsBestOf() will not add more teams than needed.
				// If the team number is more than the desired, the extra teams are added in the code path when
				// a team is added as an initial team
				int addedTeams = self->addTeamsBestOf(teamsToBuild, desiredTeams, maxTeams);

				if (addedTeams <= 0 && self->teams.size() == 0) {
					TraceEvent(SevWarn, "NoTeamAfterBuildTeam")
						.detail("TeamNum", self->teams.size())
						.detail("Debug", "Check information below");
					// Debug: set true for traceAllInfo() to print out more information
					self->traceAllInfo();
				}
			} else {
				int totalHealthyMachineCount = self->calculateHealthyMachineCount();

				int desiredMachineTeams = SERVER_KNOBS->DESIRED_TEAMS_PER_SERVER * totalHealthyMachineCount;
				int maxMachineTeams = SERVER_KNOBS->MAX_TEAMS_PER_SERVER * totalHealthyMachineCount;
				int healthyMachineTeamCount = self->getHealthyMachineTeamCount();

				std::pair<uint64_t, uint64_t> minMaxTeamsOnServer = self->calculateMinMaxServerTeamsOnServer();
				std::pair<uint64_t, uint64_t> minMaxMachineTeamsOnMachine = self->calculateMinMaxMachineTeamsOnMachine();

				TraceEvent("TeamCollectionInfo", self->distributorId)
				    .detail("Primary", self->primary)
				    .detail("AddedTeams", 0)
				    .detail("TeamsToBuild", teamsToBuild)
				    .detail("CurrentTeams", self->teams.size())
				    .detail("DesiredTeams", desiredTeams)
				    .detail("MaxTeams", maxTeams)
				    .detail("StorageTeamSize", self->configuration.storageTeamSize)
				    .detail("CurrentMachineTeams", self->machineTeams.size())
				    .detail("CurrentHealthyMachineTeams", healthyMachineTeamCount)
				    .detail("DesiredMachineTeams", desiredMachineTeams)
				    .detail("MaxMachineTeams", maxMachineTeams)
				    .detail("TotalHealthyMachines", totalHealthyMachineCount)
				    .detail("MinTeamsOnServer", minMaxTeamsOnServer.first)
				    .detail("MaxTeamsOnServer", minMaxTeamsOnServer.second)
				    .detail("MinMachineTeamsOnMachine", minMaxMachineTeamsOnMachine.first)
				    .detail("MaxMachineTeamsOnMachine", minMaxMachineTeamsOnMachine.second)
				    .detail("DoBuildTeams", self->doBuildTeams)
				    .trackLatest("TeamCollectionInfo");
			}
		}

		self->evaluateTeamQuality();

		//Building teams can cause servers to become undesired, which can make teams unhealthy.
		//Let all of these changes get worked out before responding to the get team request
		wait( delay(0, TaskPriority::DataDistributionLaunch) );

		return Void();
	}

	void noHealthyTeams() {
		std::set<UID> desiredServerSet;
		std::string desc;
		for (auto i = server_info.begin(); i != server_info.end(); ++i) {
			ASSERT(i->first == i->second->id);
			if (!server_status.get(i->first).isFailed) {
				desiredServerSet.insert(i->first);
				desc += i->first.shortString() + " (" + i->second->lastKnownInterface.toString() + "), ";
			}
		}

		TraceEvent(SevWarn, "NoHealthyTeams", distributorId)
			.detail("CurrentTeamCount", teams.size())
			.detail("ServerCount", server_info.size())
			.detail("NonFailedServerCount", desiredServerSet.size());
		traceAllInfo(true);
	}

	bool shouldHandleServer(const StorageServerInterface &newServer) {
		return (includedDCs.empty() ||
		        std::find(includedDCs.begin(), includedDCs.end(), newServer.locality.dcId()) != includedDCs.end() ||
		        (otherTrackedDCs.present() && std::find(otherTrackedDCs.get().begin(), otherTrackedDCs.get().end(),
		                                                newServer.locality.dcId()) == otherTrackedDCs.get().end()));
	}

	void addServer( StorageServerInterface newServer, ProcessClass processClass, Promise<Void> errorOut, Version addedVersion ) {
		if (!shouldHandleServer(newServer)) {
			TraceEvent("AddedStorageServer", distributorId).detail("ServerID", newServer.id()).detail("ShouldHandleServer", 0).detail("ServerDCId", newServer.locality.dcId()).detail("IncludedDCSize", includedDCs.size());
			return;
		}
		allServers.push_back( newServer.id() );

		TraceEvent("AddedStorageServer", distributorId).detail("ServerID", newServer.id()).detail("ProcessClass", processClass.toString()).detail("WaitFailureToken", newServer.waitFailure.getEndpoint().token).detail("Address", newServer.waitFailure.getEndpoint().getPrimaryAddress());
		auto &r = server_info[newServer.id()] = Reference<TCServerInfo>( new TCServerInfo( newServer, processClass, includedDCs.empty() || std::find(includedDCs.begin(), includedDCs.end(), newServer.locality.dcId()) != includedDCs.end(), storageServerSet ) );

		// Establish the relation between server and machine
		checkAndCreateMachine(r);

		r->tracker = storageServerTracker( this, cx, r.getPtr(), errorOut, addedVersion );
		doBuildTeams = true; // Adding a new server triggers to build new teams
		restartTeamBuilder.trigger();
	}

	bool removeTeam( Reference<TCTeamInfo> team ) {
		TraceEvent("RemovedTeam", distributorId).detail("Team", team->getDesc());
		bool found = false;
		for(int t=0; t<teams.size(); t++) {
			if( teams[t] == team ) {
				teams[t--] = teams.back();
				teams.pop_back();
				found = true;
				break;
			}
		}

		for(const auto& server : team->getServers()) {
			for(int t = 0; t<server->teams.size(); t++) {
				if( server->teams[t] == team ) {
					ASSERT(found);
					server->teams[t--] = server->teams.back();
					server->teams.pop_back();
					break; // The teams on a server should never duplicate
				}
			}
		}

		// Remove the team from its machine team
		bool foundInMachineTeam = false;
		for (int t = 0; t < team->machineTeam->serverTeams.size(); ++t) {
			if (team->machineTeam->serverTeams[t] == team) {
				team->machineTeam->serverTeams[t--] = team->machineTeam->serverTeams.back();
				team->machineTeam->serverTeams.pop_back();
				foundInMachineTeam = true;
				break; // The same team is added to the serverTeams only once
			}
		}

		ASSERT_WE_THINK(foundInMachineTeam);
		team->tracker.cancel();
		if (g_network->isSimulated()) {
			// Update server team information for consistency check in simulation
			traceTeamCollectionInfo();
		}
		return found;
	}

	// Check if the server belongs to a machine; if not, create the machine.
	// Establish the two-direction link between server and machine
	Reference<TCMachineInfo> checkAndCreateMachine(Reference<TCServerInfo> server) {
		ASSERT(server.isValid() && server_info.find(server->id) != server_info.end());
		auto& locality = server->lastKnownInterface.locality;
		Standalone<StringRef> machine_id = locality.zoneId().get(); // locality to machine_id with std::string type

		Reference<TCMachineInfo> machineInfo;
		if (machine_info.find(machine_id) == machine_info.end()) {
			// uid is the first storage server process on the machine
			TEST(true);
			// For each machine, store the first server's localityEntry into machineInfo for later use.
			LocalityEntry localityEntry = machineLocalityMap.add(locality, &server->id);
			machineInfo = Reference<TCMachineInfo>(new TCMachineInfo(server, localityEntry));
			machine_info.insert(std::make_pair(machine_id, machineInfo));
		} else {
			machineInfo = machine_info.find(machine_id)->second;
			machineInfo->serversOnMachine.push_back(server);
		}
		server->machine = machineInfo;

		return machineInfo;
	}

	// Check if the serverTeam belongs to a machine team; If not, create the machine team
	// Note: This function may make the machine team number larger than the desired machine team number
	Reference<TCMachineTeamInfo> checkAndCreateMachineTeam(Reference<TCTeamInfo> serverTeam) {
		std::vector<Standalone<StringRef>> machineIDs;
		for (auto& server : serverTeam->getServers()) {
			Reference<TCMachineInfo> machine = server->machine;
			machineIDs.push_back(machine->machineID);
		}

		std::sort(machineIDs.begin(), machineIDs.end());
		Reference<TCMachineTeamInfo> machineTeam = findMachineTeam(machineIDs);
		if (!machineTeam.isValid()) { // Create the machine team if it does not exist
			machineTeam = addMachineTeam(machineIDs.begin(), machineIDs.end());
		}

		machineTeam->serverTeams.push_back(serverTeam);

		return machineTeam;
	}

	// Remove the removedMachineInfo machine and any related machine team
	void removeMachine(DDTeamCollection* self, Reference<TCMachineInfo> removedMachineInfo) {
		// Find machines that share teams with the removed machine
		std::set<Standalone<StringRef>> machinesWithAjoiningTeams;
		for (auto& machineTeam : removedMachineInfo->machineTeams) {
			machinesWithAjoiningTeams.insert(machineTeam->machineIDs.begin(), machineTeam->machineIDs.end());
		}
		machinesWithAjoiningTeams.erase(removedMachineInfo->machineID);
		// For each machine in a machine team with the removed machine,
		// erase shared machine teams from the list of teams.
		for (auto it = machinesWithAjoiningTeams.begin(); it != machinesWithAjoiningTeams.end(); ++it) {
			auto& machineTeams = machine_info[*it]->machineTeams;
			for (int t = 0; t < machineTeams.size(); t++) {
				auto& machineTeam = machineTeams[t];
				if (std::count(machineTeam->machineIDs.begin(), machineTeam->machineIDs.end(),
				               removedMachineInfo->machineID)) {
					machineTeams[t--] = machineTeams.back();
					machineTeams.pop_back();
				}
			}
		}
		removedMachineInfo->machineTeams.clear();

		// Remove global machine team that includes removedMachineInfo
		for (int t = 0; t < machineTeams.size(); t++) {
			auto& machineTeam = machineTeams[t];
			if (std::count(machineTeam->machineIDs.begin(), machineTeam->machineIDs.end(),
			               removedMachineInfo->machineID)) {
				removeMachineTeam(machineTeam);
				// removeMachineTeam will swap the last team in machineTeams vector into [t];
				// t-- to avoid skipping the element
				t--;
			}
		}

		// Remove removedMachineInfo from machine's global info
		machine_info.erase(removedMachineInfo->machineID);
		TraceEvent("MachineLocalityMapUpdate").detail("MachineUIDRemoved", removedMachineInfo->machineID.toString());

		// We do not update macineLocalityMap when a machine is removed because we will do so when we use it in
		// addBestMachineTeams()
		// rebuildMachineLocalityMap();
	}

	// Invariant: Remove a machine team only when the server teams on it has been removed
	// We never actively remove a machine team.
	// A machine team is removed when a machine is removed,
	// which is caused by the event when all servers on the machine is removed.
	// NOTE: When this function is called in the loop of iterating machineTeams, make sure NOT increase the index
	// in the next iteration of the loop. Otherwise, you may miss checking some elements in machineTeams
	bool removeMachineTeam(Reference<TCMachineTeamInfo> targetMT) {
		bool foundMachineTeam = false;
		for (int i = 0; i < machineTeams.size(); i++) {
			Reference<TCMachineTeamInfo> mt = machineTeams[i];
			if (mt->machineIDs == targetMT->machineIDs) {
				machineTeams[i--] = machineTeams.back();
				machineTeams.pop_back();
				foundMachineTeam = true;
				break;
			}
		}
		// Remove machine team on each machine
		for (auto& machine : targetMT->machines) {
			for (int i = 0; i < machine->machineTeams.size(); ++i) {
				if (machine->machineTeams[i]->machineIDs == targetMT->machineIDs) {
					machine->machineTeams[i--] = machine->machineTeams.back();
					machine->machineTeams.pop_back();
					break; // The machineTeams on a machine should never duplicate
				}
			}
		}

		return foundMachineTeam;
	}

	void removeServer(DDTeamCollection* self, UID removedServer) {
		TraceEvent("RemovedStorageServer", distributorId).detail("ServerID", removedServer);

		// ASSERT( !shardsAffectedByTeamFailure->getServersForTeam( t ) for all t in teams that contain removedServer )
		Reference<TCServerInfo> removedServerInfo = server_info[removedServer];

		// Step: Remove server team that relate to removedServer
		// Find all servers with which the removedServer shares teams
		std::set<UID> serversWithAjoiningTeams;
		auto& sharedTeams = removedServerInfo->teams;
		for (int i = 0; i < sharedTeams.size(); ++i) {
			auto& teamIds = sharedTeams[i]->getServerIDs();
			serversWithAjoiningTeams.insert( teamIds.begin(), teamIds.end() );
		}
		serversWithAjoiningTeams.erase( removedServer );

		// For each server in a team with the removedServer, erase shared teams from the list of teams in that other server
		for( auto it = serversWithAjoiningTeams.begin(); it != serversWithAjoiningTeams.end(); ++it ) {
			auto& serverTeams = server_info[*it]->teams;
			for (int t = 0; t < serverTeams.size(); t++) {
				auto& serverIds = serverTeams[t]->getServerIDs();
				if ( std::count( serverIds.begin(), serverIds.end(), removedServer ) ) {
					serverTeams[t--] = serverTeams.back();
					serverTeams.pop_back();
				}
			}
		}

		// Step: Remove all teams that contain removedServer
		// SOMEDAY: can we avoid walking through all teams, since we have an index of teams in which removedServer participated
		int removedCount = 0;
		for (int t = 0; t < teams.size(); t++) {
			if ( std::count( teams[t]->getServerIDs().begin(), teams[t]->getServerIDs().end(), removedServer ) ) {
				TraceEvent("TeamRemoved")
				    .detail("Primary", primary)
				    .detail("TeamServerIDs", teams[t]->getServerIDsStr());
				// removeTeam also needs to remove the team from the machine team info.
				removeTeam(teams[t]);
				t--;
				removedCount++;
			}
		}

		if (removedCount == 0) {
			TraceEvent(SevInfo, "NoTeamsRemovedWhenServerRemoved")
			    .detail("Primary", primary)
			    .detail("Debug", "ThisShouldRarelyHappen_CheckInfoBelow");
			traceAllInfo(true);
		}

		// Step: Remove machine info related to removedServer
		// Remove the server from its machine
		Reference<TCMachineInfo> removedMachineInfo = removedServerInfo->machine;
		for (int i = 0; i < removedMachineInfo->serversOnMachine.size(); ++i) {
			if (removedMachineInfo->serversOnMachine[i] == removedServerInfo) {
				// Safe even when removedServerInfo is the last one
				removedMachineInfo->serversOnMachine[i--] = removedMachineInfo->serversOnMachine.back();
				removedMachineInfo->serversOnMachine.pop_back();
				break;
			}
		}
		// Remove machine if no server on it
		// Note: Remove machine (and machine team) after server teams have been removed, because
		// we remove a machine team only when the server teams on it have been removed
		if (removedMachineInfo->serversOnMachine.size() == 0) {
			removeMachine(self, removedMachineInfo);
		}

		// If the machine uses removedServer's locality and the machine still has servers, the the machine's
		// representative server will be updated when it is used in addBestMachineTeams()
		// Note that since we do not rebuildMachineLocalityMap() here, the machineLocalityMap can be stale.
		// This is ok as long as we do not arbitrarily validate if machine team satisfies replication policy.

		// Step: Remove removedServer from server's global data
		for (int s = 0; s < allServers.size(); s++) {
			if (allServers[s] == removedServer) {
				allServers[s--] = allServers.back();
				allServers.pop_back();
			}
		}
		server_info.erase( removedServer );

		if(server_status.get(removedServer).initialized && server_status.get(removedServer).isUnhealthy()) {
			unhealthyServers--;
		}
		server_status.clear( removedServer );

		//FIXME: add remove support to localitySet so we do not have to recreate it
		resetLocalitySet();

		doBuildTeams = true;
		restartTeamBuilder.trigger();

		TraceEvent("DataDistributionTeamCollectionUpdate", distributorId)
		    .detail("Teams", teams.size())
		    .detail("BadTeams", badTeams.size())
		    .detail("Servers", allServers.size())
		    .detail("Machines", machine_info.size())
		    .detail("MachineTeams", machineTeams.size())
		    .detail("DesiredTeamsPerServer", SERVER_KNOBS->DESIRED_TEAMS_PER_SERVER);
	}
};

ACTOR Future<Void> waitUntilHealthy(DDTeamCollection* self) {
	loop {
		while(self->zeroHealthyTeams->get() || self->processingUnhealthy->get()) {
			// processingUnhealthy: true when there exists data movement
			TraceEvent("WaitUntilHealthyStalled", self->distributorId).detail("Primary", self->primary).detail("ZeroHealthy", self->zeroHealthyTeams->get()).detail("ProcessingUnhealthy", self->processingUnhealthy->get());
			wait(self->zeroHealthyTeams->onChange() || self->processingUnhealthy->onChange());
		}
		wait(delay(SERVER_KNOBS->DD_STALL_CHECK_DELAY, TaskPriority::Low)); //After the team trackers wait on the initial failure reaction delay, they yield. We want to make sure every tracker has had the opportunity to send their relocations to the queue.
		if(!self->zeroHealthyTeams->get() && !self->processingUnhealthy->get()) {
			return Void();
		}
	}
}

ACTOR Future<Void> removeBadTeams(DDTeamCollection* self) {
	wait(self->initialFailureReactionDelay);
	wait(waitUntilHealthy(self));
	wait(self->addSubsetComplete.getFuture());
	TraceEvent("DDRemovingBadTeams", self->distributorId).detail("Primary", self->primary);
	for(auto it : self->badTeams) {
		it->tracker.cancel();
	}
	self->badTeams.clear();
	return Void();
}

<<<<<<< HEAD
ACTOR Future<Void> removeWrongStoreType(DDTeamCollection* self) {
	state int numServersRemoved = 0;
	state bool prevHasWrongStoreTypeServer = false;
	state std::map<UID, Reference<TCServerInfo>>::iterator server;
	state vector<Reference<TCServerInfo>> serversToRemove;
	
	loop {
		wait( delay(1.0) );
		TraceEvent("WrongStoreTypeRemoverStartLoop", self->distributorId).detail("Primary", self->primary).detail("ServerInfoSize", self->server_info.size()).detail("SysRestoreType", self->configuration.storageServerStoreType);
		serversToRemove.clear();
		for ( server = self->server_info.begin(); server != self->server_info.end(); ++server ) {
			NetworkAddress a = server->second->lastKnownInterface.address();
			AddressExclusion addr( a.ip, a.port );
			TraceEvent("WrongStoreTypeRemover", self->distributorId).detail("DDID", self->distributorId).detail("Server", server->first)
				.detail("Addr", addr.toString()).detail("StoreType", server->second->storeType)
				.detail("IsCorrectStoreType", server->second->isCorrectStoreType(self->configuration.storageServerStoreType))
				.detail("ToRemove", server->second->toRemove);
			if ( !server->second->isCorrectStoreType(self->configuration.storageServerStoreType) ) {
				serversToRemove.push_back(server->second);
			} else {
				server->second->toRemove = 0; // In case the configuration.storeType is changed back to the server's type
			}
		}
		if ( prevHasWrongStoreTypeServer && serversToRemove.empty() ) {
			self->restartRecruiting.trigger(); // From hasWrongStoreType to noWrongStoreType, ensure all SS processes have a SS
		}

		prevHasWrongStoreTypeServer = !serversToRemove.empty();

		for ( auto& s : serversToRemove ) {
			if ( s.isValid() ) {
				s->toRemove++; // The server's location will not be excluded
				s->wrongStoreTypeRemoved.trigger();
				//wait( delay(10) );
			}
			ASSERT(s->toRemove >= 0);
		}

		if ( !serversToRemove.empty() || self->healthyTeamCount == 0 ) {
			TraceEvent("WrongStoreTypeRemover").detail("KickTeamBuilder", "Start");
			self->restartRecruiting.trigger();
			self->doBuildTeams = true;
		}
	}
}

ACTOR Future<Void> teamRemover(DDTeamCollection* self) {
=======
ACTOR Future<Void> machineTeamRemover(DDTeamCollection* self) {
>>>>>>> 80ed39c1
	state int numMachineTeamRemoved = 0;
	loop {
		// In case the machineTeamRemover cause problems in production, we can disable it
		if (SERVER_KNOBS->TR_FLAG_DISABLE_MACHINE_TEAM_REMOVER) {
			return Void(); // Directly return Void()
		}

		// To avoid removing machine teams too fast, which is unlikely happen though
		wait( delay(SERVER_KNOBS->TR_REMOVE_MACHINE_TEAM_DELAY) );

		wait(waitUntilHealthy(self));
		// Wait for the badTeamRemover() to avoid the potential race between adding the bad team (add the team tracker)
		// and remove bad team (cancel the team tracker).
		wait(self->badTeamRemover);

		state int healthyMachineCount = self->calculateHealthyMachineCount();
		// Check if all machines are healthy, if not, we wait for 1 second and loop back.
		// Eventually, all machines will become healthy.
		if (healthyMachineCount != self->machine_info.size()) {
			continue;
		}

		// From this point, all machine teams and server teams should be healthy, because we wait above
		// until processingUnhealthy is done, and all machines are healthy

		// Sanity check all machine teams are healthy
		//		int currentHealthyMTCount = self->getHealthyMachineTeamCount();
		//		if (currentHealthyMTCount != self->machineTeams.size()) {
		//			TraceEvent(SevError, "InvalidAssumption")
		//			    .detail("HealthyMachineCount", healthyMachineCount)
		//			    .detail("Machines", self->machine_info.size())
		//			    .detail("CurrentHealthyMTCount", currentHealthyMTCount)
		//			    .detail("MachineTeams", self->machineTeams.size());
		//			self->traceAllInfo(true);
		//		}

		// In most cases, all machine teams should be healthy teams at this point.
		int desiredMachineTeams = SERVER_KNOBS->DESIRED_TEAMS_PER_SERVER * healthyMachineCount;
		int totalMTCount = self->machineTeams.size();
		// Pick the machine team to remove. After release-6.2 version,
		// we remove the machine team with most machine teams, the same logic as serverTeamRemover
		std::pair<Reference<TCMachineTeamInfo>, int> foundMTInfo = SERVER_KNOBS->TR_FLAG_REMOVE_MT_WITH_MOST_TEAMS
		                                                               ? self->getMachineTeamWithMostMachineTeams()
		                                                               : self->getMachineTeamWithLeastProcessTeams();

		if (totalMTCount > desiredMachineTeams && foundMTInfo.first.isValid()) {
			Reference<TCMachineTeamInfo> mt = foundMTInfo.first;
			int minNumProcessTeams = foundMTInfo.second;
			ASSERT(mt.isValid());

			// Pick one process team, and mark it as a bad team
			// Remove the machine by removing its process team one by one
			Reference<TCTeamInfo> team;
			int teamIndex = 0;
			for (teamIndex = 0; teamIndex < mt->serverTeams.size(); ++teamIndex) {
				team = mt->serverTeams[teamIndex];
				ASSERT(team->machineTeam->machineIDs == mt->machineIDs); // Sanity check

				// Check if a server will have 0 team after the team is removed
				for (auto& s : team->getServers()) {
					if (s->teams.size() == 0) {
						TraceEvent(SevError, "TeamRemoverTooAggressive")
						    .detail("Server", s->id)
						    .detail("Team", team->getServerIDsStr());
						self->traceAllInfo(true);
					}
				}

				// The team will be marked as a bad team
				bool foundTeam = self->removeTeam(team);
				ASSERT(foundTeam == true);
				// removeTeam() has side effect of swapping the last element to the current pos
				// in the serverTeams vector in the machine team.
				--teamIndex;
				self->addTeam(team->getServers(), true, true);
				TEST(true);
			}

			self->doBuildTeams = true;

			if (self->badTeamRemover.isReady()) {
				self->badTeamRemover = removeBadTeams(self);
				self->addActor.send(self->badTeamRemover);
			}

			TraceEvent("MachineTeamRemover", self->distributorId)
			    .detail("MachineTeamToRemove", mt->getMachineIDsStr())
			    .detail("NumProcessTeamsOnTheMachineTeam", minNumProcessTeams)
			    .detail("CurrentMachineTeams", self->machineTeams.size())
			    .detail("DesiredMachineTeams", desiredMachineTeams);

			// Remove the machine team
			bool foundRemovedMachineTeam = self->removeMachineTeam(mt);
			// When we remove the last server team on a machine team in removeTeam(), we also remove the machine team
			// This is needed for removeTeam() functoin.
			// So here the removeMachineTeam() should not find the machine team
			ASSERT(foundRemovedMachineTeam);
			numMachineTeamRemoved++;
		} else {
			if (numMachineTeamRemoved > 0) {
				// Only trace the information when we remove a machine team
				TraceEvent("TeamRemoverDone")
				    .detail("HealthyMachines", healthyMachineCount)
				    // .detail("CurrentHealthyMachineTeams", currentHealthyMTCount)
				    .detail("CurrentMachineTeams", self->machineTeams.size())
				    .detail("DesiredMachineTeams", desiredMachineTeams)
				    .detail("NumMachineTeamsRemoved", numMachineTeamRemoved);
				self->traceTeamCollectionInfo();
				numMachineTeamRemoved = 0; //Reset the counter to avoid keep printing the message
			}
		}
	}
}

// Remove the server team whose members have the most number of process teams
// until the total number of server teams is no larger than the desired number
ACTOR Future<Void> serverTeamRemover(DDTeamCollection* self) {
	state int numServerTeamRemoved = 0;
	loop {
		// In case the serverTeamRemover cause problems in production, we can disable it
		if (SERVER_KNOBS->TR_FLAG_DISABLE_SERVER_TEAM_REMOVER) {
			return Void(); // Directly return Void()
		}

		double removeServerTeamDelay = SERVER_KNOBS->TR_REMOVE_SERVER_TEAM_DELAY;
		if (g_network->isSimulated()) {
			// Speed up the team remover in simulation; otherwise,
			// it may time out because we need to remove hundreds of teams
			removeServerTeamDelay = removeServerTeamDelay / 100;
		}
		// To avoid removing server teams too fast, which is unlikely happen though
		wait(delay(removeServerTeamDelay));

		wait(waitUntilHealthy(self));
		// Wait for the badTeamRemover() to avoid the potential race between
		// adding the bad team (add the team tracker) and remove bad team (cancel the team tracker).
		wait(self->badTeamRemover);

		// From this point, all server teams should be healthy, because we wait above
		// until processingUnhealthy is done, and all machines are healthy
		int desiredServerTeams = SERVER_KNOBS->DESIRED_TEAMS_PER_SERVER * self->server_info.size();
		int totalSTCount = self->teams.size();
		// Pick the server team whose members are on the most number of server teams, and mark it undesired
		std::pair<Reference<TCTeamInfo>, int> foundSTInfo = self->getServerTeamWithMostProcessTeams();

		if (totalSTCount > desiredServerTeams && foundSTInfo.first.isValid()) {
			ASSERT(foundSTInfo.first.isValid());
			Reference<TCTeamInfo> st = foundSTInfo.first;
			int maxNumProcessTeams = foundSTInfo.second;
			ASSERT(st.isValid());
			// The team will be marked as a bad team
			bool foundTeam = self->removeTeam(st);
			ASSERT(foundTeam == true);
			self->addTeam(st->getServers(), true, true);
			TEST(true);

			self->doBuildTeams = true;

			if (self->badTeamRemover.isReady()) {
				self->badTeamRemover = removeBadTeams(self);
				self->addActor.send(self->badTeamRemover);
			}

			TraceEvent("ServerTeamRemover", self->distributorId)
			    .detail("ServerTeamToRemove", st->getServerIDsStr())
			    .detail("NumProcessTeamsOnTheServerTeam", maxNumProcessTeams)
			    .detail("CurrentServerTeamNumber", self->teams.size())
			    .detail("DesiredTeam", desiredServerTeams);

			numServerTeamRemoved++;
		} else {
			if (numServerTeamRemoved > 0) {
				// Only trace the information when we remove a machine team
				TraceEvent("ServerTeamRemoverDone", self->distributorId)
				    .detail("CurrentServerTeamNumber", self->teams.size())
				    .detail("DesiredServerTeam", desiredServerTeams)
				    .detail("NumServerTeamRemoved", numServerTeamRemoved);
				self->traceTeamCollectionInfo();
				numServerTeamRemoved = 0; //Reset the counter to avoid keep printing the message
			}
		}
	}
}

// Track a team and issue RelocateShards when the level of degradation changes
// A badTeam can be unhealthy or just a redundantTeam removed by machineTeamRemover() or serverTeamRemover()
ACTOR Future<Void> teamTracker(DDTeamCollection* self, Reference<TCTeamInfo> team, bool badTeam, bool redundantTeam) {
	state int lastServersLeft = team->size();
	state bool lastAnyUndesired = false;
	state bool logTeamEvents = g_network->isSimulated() || !badTeam;
	state bool lastReady = false;
	state bool lastHealthy;
	state bool lastOptimal;
	state bool lastWrongConfiguration = team->isWrongConfiguration();

	state bool lastZeroHealthy = self->zeroHealthyTeams->get();
	state bool firstCheck = true;

	if(logTeamEvents) {
		TraceEvent("TeamTrackerStarting", self->distributorId).detail("Reason", "Initial wait complete (sc)").detail("Team", team->getDesc());
	}
	self->priority_teams[team->getPriority()]++;

	try {
		loop {
			if(logTeamEvents) {
				TraceEvent("TeamHealthChangeDetected", self->distributorId)
					.detail("Team", team->getDesc())
					.detail("Primary", self->primary)
<<<<<<< HEAD
					.detail("IsReady", self->initialFailureReactionDelay.isReady())
					.detail("HealthyTeamCount", self->healthyTeamCount);
=======
					.detail("IsReady", self->initialFailureReactionDelay.isReady());
				self->traceTeamCollectionInfo();
>>>>>>> 80ed39c1
			}
			// Check if the number of degraded machines has changed
			state vector<Future<Void>> change;
			bool anyUndesired = false;
			bool anyWrongConfiguration = false;
			int serversLeft = 0;

			for (const UID& uid : team->getServerIDs()) {
				change.push_back( self->server_status.onChange( uid ) );
				if ( self->server_info.find(uid) != self->server_info.end() ) {
					// server_status change should trigger the teamTracker()
					//change.push_back( self->server_info[uid]->wrongStoreTypeRemoved.onTrigger() );
					if ( self->server_info[uid]->toRemove > 0 ) {
						anyUndesired = true;
						anyWrongConfiguration = true;
					}
				}
				auto& status = self->server_status.get(uid);
				if (!status.isFailed) {
					serversLeft++;
				}
				if (status.isUndesired) {
					anyUndesired = true;
				}
				if (status.isWrongConfiguration) {
					anyWrongConfiguration = true;
				}
			}

			if( !self->initialFailureReactionDelay.isReady() ) {
				change.push_back( self->initialFailureReactionDelay );
			}
			change.push_back( self->zeroHealthyTeams->onChange() );

			bool healthy = !badTeam && !anyUndesired && serversLeft == self->configuration.storageTeamSize;
			team->setHealthy( healthy );	// Unhealthy teams won't be chosen by bestTeam
			bool optimal = team->isOptimal() && healthy;
			bool recheck = !healthy && (lastReady != self->initialFailureReactionDelay.isReady() || (lastZeroHealthy && !self->zeroHealthyTeams->get()));
			TraceEvent("TeamHealthChangeDetected", self->distributorId)
				.detail("Team", team->getDesc())
				.detail("ServersLeft", serversLeft).detail("LastServersLeft", lastServersLeft)
				.detail("AnyUndesired", anyUndesired).detail("LastAnyUndesired", lastAnyUndesired)
				.detail("AnyWrongConfiguration", anyWrongConfiguration).detail("LastWrongConfiguration", lastWrongConfiguration)
				.detail("Recheck", recheck)
				.detail("BadTeam", badTeam)
				.detail("LastZeroHealthy", lastZeroHealthy)
				.detail("ZeroHealthyTeam", self->zeroHealthyTeams->get());

			lastReady = self->initialFailureReactionDelay.isReady();
			lastZeroHealthy = self->zeroHealthyTeams->get();

			if (firstCheck) {
				firstCheck = false;
				if (healthy) {
					self->healthyTeamCount++;
					self->zeroHealthyTeams->set(false);
				}
				lastHealthy = healthy;

				if (optimal) {
					self->optimalTeamCount++;
					self->zeroOptimalTeams.set(false);
				}
				lastOptimal = optimal;
			}

			if (serversLeft != lastServersLeft || anyUndesired != lastAnyUndesired ||
			    anyWrongConfiguration != lastWrongConfiguration || recheck) { // NOTE: do not check wrongSize
				if(logTeamEvents) {
					TraceEvent("TeamHealthChanged", self->distributorId)
						.detail("Team", team->getDesc()).detail("ServersLeft", serversLeft)
						.detail("LastServersLeft", lastServersLeft).detail("ContainsUndesiredServer", anyUndesired)
						.detail("HealthyTeamsCount", self->healthyTeamCount).detail("IsWrongConfiguration", anyWrongConfiguration);
				}

				team->setWrongConfiguration( anyWrongConfiguration );

				if( optimal != lastOptimal ) {
					lastOptimal = optimal;
					self->optimalTeamCount += optimal ? 1 : -1;

					ASSERT( self->optimalTeamCount >= 0 );
					self->zeroOptimalTeams.set(self->optimalTeamCount == 0);
				}

				if( lastHealthy != healthy ) {
					lastHealthy = healthy;
					// Update healthy team count when the team healthy changes
					self->healthyTeamCount += healthy ? 1 : -1;

					ASSERT( self->healthyTeamCount >= 0 );
					self->zeroHealthyTeams->set(self->healthyTeamCount == 0);

					if( self->healthyTeamCount == 0 ) {
						TraceEvent(SevWarn, "ZeroTeamsHealthySignalling", self->distributorId)
							.detail("SignallingTeam", team->getDesc())
							.detail("Primary", self->primary);
						self->traceAllInfo(true);
						// Create a new team
						self->doBuildTeams = true;
						self->restartTeamBuilder.trigger();
						self->restartRecruiting.trigger();
					}

					if(logTeamEvents) {
						TraceEvent("TeamHealthDifference", self->distributorId)
							.detail("Team", team->getDesc())
							.detail("LastOptimal", lastOptimal)
							.detail("LastHealthy", lastHealthy)
							.detail("Optimal", optimal)
							.detail("OptimalTeamCount", self->optimalTeamCount);
					}
				}

				lastServersLeft = serversLeft;
				lastAnyUndesired = anyUndesired;
				lastWrongConfiguration = anyWrongConfiguration;

				state int lastPriority = team->getPriority();
				if( serversLeft < self->configuration.storageTeamSize ) {
					if( serversLeft == 0 )
						team->setPriority( PRIORITY_TEAM_0_LEFT );
					else if( serversLeft == 1 )
						team->setPriority( PRIORITY_TEAM_1_LEFT );
					else if( serversLeft == 2 )
						team->setPriority( PRIORITY_TEAM_2_LEFT );
					else
						team->setPriority( PRIORITY_TEAM_UNHEALTHY );
				}
				else if ( badTeam || anyWrongConfiguration ) {
					if ( redundantTeam ) {
						team->setPriority( PRIORITY_TEAM_REDUNDANT );
					} else {
						team->setPriority( PRIORITY_TEAM_UNHEALTHY );
					}
				}
				else if( anyUndesired )
					team->setPriority( PRIORITY_TEAM_CONTAINS_UNDESIRED_SERVER );
				else
					team->setPriority( PRIORITY_TEAM_HEALTHY );

				if(lastPriority != team->getPriority()) {
					self->priority_teams[lastPriority]--;
					self->priority_teams[team->getPriority()]++;
				}

				if(logTeamEvents) {
					TraceEvent("TeamPriorityChange", self->distributorId).detail("Priority", team->getPriority())
					.detail("Info", team->getDesc()).detail("ZeroHealthyTeams", self->zeroHealthyTeams->get());
				}

				lastZeroHealthy = self->zeroHealthyTeams->get(); //set this again in case it changed from this teams health changing
				if( self->initialFailureReactionDelay.isReady() && !self->zeroHealthyTeams->get() ) {
					vector<KeyRange> shards = self->shardsAffectedByTeamFailure->getShardsFor( ShardsAffectedByTeamFailure::Team(team->getServerIDs(), self->primary) );

					for(int i=0; i<shards.size(); i++) {
						int maxPriority = team->getPriority();
						// Q: this if statement seems to correct/double-check the team's priority. Why is the team->priority() is not the max one?
						if(maxPriority < PRIORITY_TEAM_0_LEFT) { // Q: When will maxPriority >= PRIORITY_TEAM_0_LEFT
							auto teams = self->shardsAffectedByTeamFailure->getTeamsFor( shards[i] );
							for( int j=0; j < teams.first.size()+teams.second.size(); j++) {
								// t is the team in primary DC or the remote DC
								auto& t = j < teams.first.size() ? teams.first[j] : teams.second[j-teams.first.size()];
								if( !t.servers.size() ) {
									maxPriority = PRIORITY_TEAM_0_LEFT;
									break;
								}

								auto tc = self->teamCollections[t.primary ? 0 : 1];
								ASSERT(tc->primary == t.primary);
								if( tc->server_info.count( t.servers[0] ) ) {
									auto& info = tc->server_info[t.servers[0]];

									bool found = false;
									for( int k = 0; k < info->teams.size(); k++ ) {
										if( info->teams[k]->getServerIDs() == t.servers ) {
											maxPriority = std::max( maxPriority, info->teams[k]->getPriority() );
											found = true;
											break;
										}
									}

									//If we cannot find the team, it could be a bad team so assume unhealthy priority
									if(!found) {
										// If the input team (in function parameters) is a redundant team, found will be
										// false We want to differentiate the redundant_team from unhealthy_team in
										// terms of relocate priority
										maxPriority =
										    std::max<int>(maxPriority, redundantTeam ? PRIORITY_TEAM_REDUNDANT
										                                             : PRIORITY_TEAM_UNHEALTHY);
									}
								} else {
									TEST(true); // A removed server is still associated with a team in SABTF
								}
							}
						}

						RelocateShard rs;
						rs.keys = shards[i];
						rs.priority = maxPriority;

						self->output.send(rs);
						if(deterministicRandom()->random01() < 0.01) {
							TraceEvent("SendRelocateToDDQx100", self->distributorId)
								.detail("Team", team->getDesc())
								.detail("KeyBegin", rs.keys.begin)
								.detail("KeyEnd", rs.keys.end)
								.detail("Priority", rs.priority)
								.detail("TeamFailedMachines", team->size() - serversLeft)
								.detail("TeamOKMachines", serversLeft);
						}
					}
				} else {
					if(logTeamEvents) {
						TraceEvent("TeamHealthNotReady", self->distributorId).detail("HealthyTeamCount", self->healthyTeamCount);
					}
				}
			}

			// Wait for any of the machines to change status
			wait( quorum( change, 1 ) );
			wait( yield() );
		}
	} catch(Error& e) {
		if(logTeamEvents) {
			TraceEvent("TeamTrackerStopping", self->distributorId).detail("Team", team->getDesc());
		}
		self->priority_teams[team->getPriority()]--;
		if (team->isHealthy()) {
			self->healthyTeamCount--;
			ASSERT( self->healthyTeamCount >= 0 );

			if( self->healthyTeamCount == 0 ) {
				TraceEvent(SevWarn, "ZeroTeamsHealthySignalling", self->distributorId).detail("SignallingTeam", team->getDesc());
				self->zeroHealthyTeams->set(true);
			}
		}
		// Q: Why adding this will fail the ASSERT?
		// if (lastOptimal) {
		// 	self->optimalTeamCount--;
		// 	ASSERT( self->optimalTeamCount >= 0 );
		// 	self->zeroOptimalTeams.set(self->optimalTeamCount == 0);
		// }
		throw;
	}
}

ACTOR Future<Void> trackExcludedServers( DDTeamCollection* self ) {
	loop {
		// Fetch the list of excluded servers
		state Transaction tr(self->cx);
		state Optional<Value> lastChangeID;
		loop {
			try {
				state Future<Standalone<RangeResultRef>> fresults = tr.getRange( excludedServersKeys, CLIENT_KNOBS->TOO_MANY );
				state Future<Optional<Value>> fchid = tr.get( excludedServersVersionKey );
				wait( success(fresults) && success(fchid) );

				Standalone<RangeResultRef> results = fresults.get();
				lastChangeID = fchid.get();
				ASSERT( !results.more && results.size() < CLIENT_KNOBS->TOO_MANY );

				std::set<AddressExclusion> excluded;
				for(auto r = results.begin(); r != results.end(); ++r) {
					AddressExclusion addr = decodeExcludedServersKey(r->key);
					if (addr.isValid())
						excluded.insert( addr );
				}

				TraceEvent("DDExcludedServersChanged", self->distributorId).detail("Rows", results.size()).detail("Exclusions", excluded.size());

				// Reset and reassign self->excludedServers based on excluded, but we only
				// want to trigger entries that are different
				auto old = self->excludedServers.getKeys();
				for(auto& o : old)
					if (!excluded.count(o))
						self->excludedServers.set(o, false);
				for(auto& n : excluded)
					self->excludedServers.set(n, true);
				self->restartRecruiting.trigger();
				break;
			} catch (Error& e) {
				wait( tr.onError(e) );
			}
		}

		// Wait for a change in the list of excluded servers
		loop {
			try {
				Optional<Value> nchid = wait( tr.get( excludedServersVersionKey ) );
				if (nchid != lastChangeID)
					break;

				wait( delay( SERVER_KNOBS->SERVER_LIST_DELAY, TaskPriority::DataDistribution ) );  // FIXME: make this tr.watch( excludedServersVersionKey ) instead
				tr = Transaction(self->cx);
			} catch (Error& e) {
				wait( tr.onError(e) );
			}
		}
	}
}

ACTOR Future<vector<std::pair<StorageServerInterface, ProcessClass>>> getServerListAndProcessClasses( Transaction *tr ) {
	state Future<vector<ProcessData>> workers = getWorkers(tr);
	state Future<Standalone<RangeResultRef>> serverList = tr->getRange( serverListKeys, CLIENT_KNOBS->TOO_MANY );
	wait( success(workers) && success(serverList) );
	ASSERT( !serverList.get().more && serverList.get().size() < CLIENT_KNOBS->TOO_MANY );

	std::map<Optional<Standalone<StringRef>>, ProcessData> id_data;
	for( int i = 0; i < workers.get().size(); i++ )
		id_data[workers.get()[i].locality.processId()] = workers.get()[i];

	vector<std::pair<StorageServerInterface, ProcessClass>> results;
	for( int i = 0; i < serverList.get().size(); i++ ) {
		auto ssi = decodeServerListValue( serverList.get()[i].value );
		results.push_back( std::make_pair(ssi, id_data[ssi.locality.processId()].processClass) );
	}

	return results;
}

// Q: Why do we need this actor?
// The serverList system keyspace keeps the StorageServerInterface for each serverID. If a storage server process crashes and restarted at a different machine, will we reuse the StorageServerInterface?
// A: Storage server's storeType and serverID are decided by the server's filename.
// By parsing storage server file's filename on each disk, process on each machine creates the TCServer with the correct serverID and StorageServerInterface. 
ACTOR Future<Void> waitServerListChange( DDTeamCollection* self, FutureStream<Void> serverRemoved ) {
	state Future<Void> checkSignal = delay(SERVER_KNOBS->SERVER_LIST_DELAY);
	state Future<vector<std::pair<StorageServerInterface, ProcessClass>>> serverListAndProcessClasses = Never();
	state bool isFetchingResults = false;
	state Transaction tr(self->cx);
	loop {
		try {
			choose {
				when( wait( checkSignal ) ) {
					checkSignal = Never();
					isFetchingResults = true;
					serverListAndProcessClasses = getServerListAndProcessClasses(&tr);
				}
				when( vector<std::pair<StorageServerInterface, ProcessClass>> results = wait( serverListAndProcessClasses ) ) {
					serverListAndProcessClasses = Never();
					isFetchingResults = false;

					for( int i = 0; i < results.size(); i++ ) {
						UID serverId = results[i].first.id();
						StorageServerInterface const& ssi = results[i].first;
						ProcessClass const& processClass = results[i].second;
						if (!self->shouldHandleServer(ssi)) {
							continue;
						}
						else if( self->server_info.count( serverId ) ) {
							auto& serverInfo = self->server_info[ serverId ];
							if (ssi.getValue.getEndpoint() != serverInfo->lastKnownInterface.getValue.getEndpoint() || processClass != serverInfo->lastKnownClass.classType()) {
								Promise<std::pair<StorageServerInterface, ProcessClass>> currentInterfaceChanged = serverInfo->interfaceChanged;
								serverInfo->interfaceChanged = Promise<std::pair<StorageServerInterface, ProcessClass>>();
								serverInfo->onInterfaceChanged = Future<std::pair<StorageServerInterface, ProcessClass>>( serverInfo->interfaceChanged.getFuture() );
								currentInterfaceChanged.send( std::make_pair(ssi,processClass) );
							}
						} else if( !self->recruitingIds.count(ssi.id()) ) {
							self->addServer( ssi, processClass, self->serverTrackerErrorOut, tr.getReadVersion().get() );
							self->doBuildTeams = true;
						}
					}

					tr = Transaction(self->cx);
					checkSignal = delay(SERVER_KNOBS->SERVER_LIST_DELAY);
				}
				when( waitNext( serverRemoved ) ) {
					if( isFetchingResults ) {
						tr = Transaction(self->cx);
						serverListAndProcessClasses = getServerListAndProcessClasses(&tr);
					}
				}
			}
		} catch(Error& e) {
			wait( tr.onError(e) );
			serverListAndProcessClasses = Never();
			isFetchingResults = false;
			checkSignal = Void();
		}
	}
}

ACTOR Future<Void> waitHealthyZoneChange( DDTeamCollection* self ) {
	state ReadYourWritesTransaction tr(self->cx);
	loop {
		try {
			tr.setOption(FDBTransactionOptions::READ_SYSTEM_KEYS);
			tr.setOption(FDBTransactionOptions::LOCK_AWARE);
			Optional<Value> val = wait(tr.get(healthyZoneKey));
			state Future<Void> healthyZoneTimeout = Never();
			if(val.present()) {
				auto p = decodeHealthyZoneValue(val.get());
				if(p.second > tr.getReadVersion().get()) {
					double timeoutSeconds = (p.second - tr.getReadVersion().get())/(double)SERVER_KNOBS->VERSIONS_PER_SECOND;
					healthyZoneTimeout = delay(timeoutSeconds);
					if(self->healthyZone.get() != p.first) {
						TraceEvent("MaintenanceZoneStart", self->distributorId).detail("ZoneID", printable(p.first)).detail("EndVersion", p.second).detail("Duration", timeoutSeconds);
						self->healthyZone.set(p.first);
					}
				} else if(self->healthyZone.get().present()) {
					TraceEvent("MaintenanceZoneEnd", self->distributorId);
					self->healthyZone.set(Optional<Key>());
				}
			} else if(self->healthyZone.get().present()) {
				TraceEvent("MaintenanceZoneEnd", self->distributorId);
				self->healthyZone.set(Optional<Key>());
			}
			
			state Future<Void> watchFuture = tr.watch(healthyZoneKey);
			wait(tr.commit());
			wait(watchFuture || healthyZoneTimeout);
			tr.reset();
		} catch(Error& e) {
			wait( tr.onError(e) );
		}
	}
}

ACTOR Future<Void> serverMetricsPolling( TCServerInfo *server) {
	state double lastUpdate = now();
	loop {
		wait( updateServerMetrics( server ) );
		wait( delayUntil( lastUpdate + SERVER_KNOBS->STORAGE_METRICS_POLLING_DELAY + SERVER_KNOBS->STORAGE_METRICS_RANDOM_DELAY * deterministicRandom()->random01(), TaskPriority::DataDistributionLaunch ) );
		lastUpdate = now();
	}
}

//Returns the KeyValueStoreType of server if it is different from self->storeType
ACTOR Future<KeyValueStoreType> keyValueStoreTypeTracker(DDTeamCollection* self, TCServerInfo *server) {
<<<<<<< HEAD
	try {
		// Update server's storeType, especially when it was created
		KeyValueStoreType type = wait( server->lastKnownInterface.getKeyValueStoreType.getReplyWithTaskID<KeyValueStoreType>(TaskDataDistribution) );
		if ( type == KeyValueStoreType::END ) {
			TraceEvent("InvalidStoreType").detail("Server", server->id);
			server->storeType = KeyValueStoreType::INVALID;
		} else {
			server->storeType = type;
		}
		if ( server->storeType == self->configuration.storageServerStoreType ) {
			server->toRemove = 0; // In case sys config is changed back to the server's storeType
		}
		if( server->storeType == self->configuration.storageServerStoreType && (self->includedDCs.empty() || std::find(self->includedDCs.begin(), self->includedDCs.end(), server->lastKnownInterface.locality.dcId()) != self->includedDCs.end()) ) {
			wait(Future<Void>(Never()));
		}
	} catch (Error& e) {
		if (e.code() == error_code_broken_promise) {
			server->storeType = KeyValueStoreType::INVALID;
			TraceEvent("ServerFailedToGetStoreTypeMX").detail("Server", server->id);
		} else {
			throw e;
		}
=======
	state KeyValueStoreType type = wait(brokenPromiseToNever(server->lastKnownInterface.getKeyValueStoreType.getReplyWithTaskID<KeyValueStoreType>(TaskPriority::DataDistribution)));
	if(type == self->configuration.storageServerStoreType && (self->includedDCs.empty() || std::find(self->includedDCs.begin(), self->includedDCs.end(), server->lastKnownInterface.locality.dcId()) != self->includedDCs.end()) )
>>>>>>> 80ed39c1
		wait(Future<Void>(Never()));
	}

	return server->storeType;
}

bool inCorrectDC(DDTeamCollection* self, TCServerInfo *server) {
	return (self->includedDCs.empty() || std::find(self->includedDCs.begin(), self->includedDCs.end(), server->lastKnownInterface.locality.dcId()) != self->includedDCs.end());
}

ACTOR Future<Void> waitForAllDataRemoved( Database cx, UID serverID, Version addedVersion, DDTeamCollection* teams ) {
	state Transaction tr(cx);
	loop {
		try {
			tr.setOption(FDBTransactionOptions::PRIORITY_SYSTEM_IMMEDIATE);
			Version ver = wait( tr.getReadVersion() );

			//we cannot remove a server immediately after adding it, because a perfectly timed master recovery could cause us to not store the mutations sent to the short lived storage server.
			if(ver > addedVersion + SERVER_KNOBS->MAX_READ_TRANSACTION_LIFE_VERSIONS) {
				bool canRemove = wait( canRemoveStorageServer( &tr, serverID ) );
				TraceEvent("WaitForAllDataRemoved").detail("Server", serverID).detail("CanRemove", canRemove).detail("Shards", teams->shardsAffectedByTeamFailure->getNumberOfShards(serverID));
				if (canRemove && teams->shardsAffectedByTeamFailure->getNumberOfShards(serverID) == 0) {
					return Void();
				}
			}

			// Wait for any change to the serverKeys for this server
			wait( delay(SERVER_KNOBS->ALL_DATA_REMOVED_DELAY, TaskPriority::DataDistribution) );
			tr.reset();
		} catch (Error& e) {
			wait( tr.onError(e) );
		}
	}
}

ACTOR Future<Void> storageServerFailureTracker(
	DDTeamCollection* self,
	TCServerInfo *server,
	Database cx,
	ServerStatus *status,
	Version addedVersion )
{
	state StorageServerInterface interf = server->lastKnownInterface;
	loop {
		// TODO: We probably do not need this if statement
		if ( server->toRemove >= 1 ) {
			TraceEvent(SevWarn, "UndesiredStorageServer", self->distributorId).detail("Server", server->id)
					.detail("StoreType", server->storeType).detail("ConfigStoreType", self->configuration.storageServerStoreType)
					.detail("ToRemove", server->toRemove);
			status->isUndesired = true;
			status->isWrongConfiguration = true;
		}
		state bool inHealthyZone = self->healthyZone.get().present() && interf.locality.zoneId() == self->healthyZone.get();
		if(inHealthyZone) {
			status->isFailed = false;
		}

		if( self->server_status.get(interf.id()).initialized ) {
			bool unhealthy = self->server_status.get(interf.id()).isUnhealthy();
			if(unhealthy && !status->isUnhealthy()) {
				self->unhealthyServers--;
			}
			if(!unhealthy && status->isUnhealthy()) {
				self->unhealthyServers++;
			}
		} else if(status->isUnhealthy()) {
			self->unhealthyServers++;
		}

		self->server_status.set( interf.id(), *status );
		TraceEvent("MXTEST").detail("DDID", self->distributorId).detail("Server", interf.id()).detail("Unhealthy", status->isUnhealthy());
		if( status->isFailed )
			self->restartRecruiting.trigger();

		Future<Void> healthChanged = Never();
		if(status->isFailed) {
			ASSERT(!inHealthyZone);
			healthChanged = IFailureMonitor::failureMonitor().onStateEqual( interf.waitFailure.getEndpoint(), FailureStatus(false));
		} else if(!inHealthyZone) {
<<<<<<< HEAD
			healthChanged = waitFailureClientStrict(interf.waitFailure, SERVER_KNOBS->DATA_DISTRIBUTION_FAILURE_REACTION_TIME, TaskDataDistribution);			
=======
			healthChanged = waitFailureClientStrict(interf.waitFailure, SERVER_KNOBS->DATA_DISTRIBUTION_FAILURE_REACTION_TIME, TaskPriority::DataDistribution);
>>>>>>> 80ed39c1
		}
		choose {
			when ( wait(healthChanged) ) {
				status->isFailed = !status->isFailed;
				if(!status->isFailed && !server->teams.size()) {
					self->doBuildTeams = true;
				}
				if(status->isFailed && self->healthyZone.get().present() && self->clearHealthyZoneFuture.isReady()) {
					self->clearHealthyZoneFuture = clearHealthyZone(self->cx);
					TraceEvent("MaintenanceZoneCleared", self->distributorId);
					self->healthyZone.set(Optional<Key>());
				}
				if ( status->isFailed ) { // A failed SS storeType will be marked as invalid
					//TraceEvent("InvalidStoreType").detail("Server", server->id).detail("IsFailed", status->isFailed);
					server->storeType = KeyValueStoreType::INVALID;
					status->isUndesired = true;
					status->isWrongConfiguration = true;
				}

				TraceEvent("StatusMapChange", self->distributorId).detail("ServerID", interf.id()).detail("Status", status->toString())
					.detail("Available", IFailureMonitor::failureMonitor().getState(interf.waitFailure.getEndpoint()).isAvailable());
			}
			when ( wait( status->isUnhealthy() ? waitForAllDataRemoved(cx, interf.id(), addedVersion, self) : Never() ) ) { break; }
			when ( wait( self->healthyZone.onChange() ) ) {}
			when ( wait( server->wrongStoreTypeRemoved.onTrigger() ) ) {
				TraceEvent(SevWarn, "UndesiredStorageServer", self->distributorId).detail("Server", server->id)
					.detail("StoreType", server->storeType).detail("ConfigStoreType", self->configuration.storageServerStoreType);
				status->isUndesired = true;
				status->isWrongConfiguration = true;
				// TODO: Do we really need to call this?
				// self->restartRecruiting.trigger();
				// self->doBuildTeams = true;
				// self->restartTeamBuilder.trigger();
			}
		}
	}

	return Void();
}

// Check the status of a storage server.
// Apply all requirements to the server and mark it as excluded if it fails to satisfies these requirements
ACTOR Future<Void> storageServerTracker(
	DDTeamCollection* self,
	Database cx,
	TCServerInfo *server, //This actor is owned by this TCServerInfo, point to server_info[id]
	Promise<Void> errorOut,
	Version addedVersion)
{
	state Future<Void> failureTracker;
	state ServerStatus status( false, false, server->lastKnownInterface.locality );
	state bool lastIsUnhealthy = false;
	state Future<Void> metricsTracker = serverMetricsPolling( server );
	state Future<std::pair<StorageServerInterface, ProcessClass>> interfaceChanged = server->onInterfaceChanged;

	state Future<KeyValueStoreType> storeTracker = keyValueStoreTypeTracker( self, server );
	//state bool hasWrongStoretype = false;
	state bool hasWrongDC = false;

	try {
		loop {
			status.isUndesired = false;
			status.isWrongConfiguration = false;

			// If there is any other server on this exact NetworkAddress, this server is undesired and will eventually be eliminated
			state std::vector<Future<Void>> otherChanges;
			std::vector<Promise<Void>> wakeUpTrackers;
			for(const auto& i : self->server_info) {
				if (i.second.getPtr() != server && i.second->lastKnownInterface.address() == server->lastKnownInterface.address()) {
					auto& statusInfo = self->server_status.get( i.first );
					TraceEvent("SameAddress", self->distributorId)
						.detail("Failed", statusInfo.isFailed)
						.detail("Undesired", statusInfo.isUndesired)
						.detail("Server", server->id).detail("OtherServer", i.second->id)
						.detail("Address", server->lastKnownInterface.address())
						.detail("NumShards", self->shardsAffectedByTeamFailure->getNumberOfShards(server->id))
						.detail("OtherNumShards", self->shardsAffectedByTeamFailure->getNumberOfShards(i.second->id))
						.detail("OtherHealthy", !self->server_status.get( i.second->id ).isUnhealthy());
					// wait for the server's ip to be changed
					otherChanges.push_back(self->server_status.onChange(i.second->id));
					//ASSERT(i.first == i.second->id); //MX: TO enable the assert
					// When a wrongStoreType server colocate with a correct StoreType server, we should not mark the correct one as unhealthy
					// TODO: We should not need i.second->toRemove == 0  because this loop should be triggered after failureTracker returns
					if ( !self->server_status.get( i.second->id ).isUnhealthy() && i.second->toRemove == 0 ) {
						if(self->shardsAffectedByTeamFailure->getNumberOfShards(i.second->id) >= self->shardsAffectedByTeamFailure->getNumberOfShards(server->id))
						{
							TraceEvent(SevWarn, "UndesiredStorageServer", self->distributorId)
								.detail("Server", server->id)
								.detail("Address", server->lastKnownInterface.address())
								.detail("OtherServer", i.second->id)
								.detail("NumShards", self->shardsAffectedByTeamFailure->getNumberOfShards(server->id))
								.detail("OtherNumShards", self->shardsAffectedByTeamFailure->getNumberOfShards(i.second->id));

							status.isUndesired = true;
						}
						else
							wakeUpTrackers.push_back(i.second->wakeUpTracker);
					}
				}
			}

			for(auto& p : wakeUpTrackers) {
				if( !p.isSet() )
					p.send(Void());
			}

			if( server->lastKnownClass.machineClassFitness( ProcessClass::Storage ) > ProcessClass::UnsetFit ) {
<<<<<<< HEAD
				if( self->optimalTeamCount > 0 && self->healthyTeamCount > 0) {
=======
				// We saw a corner case in in 3 data_hall configuration
				// when optimalTeamCount = 1, healthyTeamCount = 0.
				if (self->optimalTeamCount > 0 && self->healthyTeamCount > 0) {
>>>>>>> 80ed39c1
					TraceEvent(SevWarn, "UndesiredStorageServer", self->distributorId)
					    .detail("Server", server->id)
					    .detail("OptimalTeamCount", self->optimalTeamCount)
					    .detail("Fitness", server->lastKnownClass.machineClassFitness(ProcessClass::Storage));
					status.isUndesired = true;
				}
				otherChanges.push_back( self->zeroOptimalTeams.onChange() );
			}

			//If this storage server has the wrong key-value store type, then mark it undesired so it will be replaced with a server having the correct type
			if(hasWrongDC) {
				TraceEvent(SevWarn, "UndesiredDC", self->distributorId).detail("Server", server->id).detail("WrongDC", "?");
				status.isUndesired = true;
				status.isWrongConfiguration = true;
			}

			// If the storage server is in the excluded servers list, it is undesired
			NetworkAddress a = server->lastKnownInterface.address();
			AddressExclusion addr( a.ip, a.port );
			AddressExclusion ipaddr( a.ip );
			if (self->excludedServers.get( addr ) || self->excludedServers.get( ipaddr )) {
				TraceEvent(SevWarn, "UndesiredStorageServer", self->distributorId).detail("Server", server->id)
					.detail("Excluded", self->excludedServers.get( addr ) ? addr.toString() : ipaddr.toString());
				status.isUndesired = true;
				status.isWrongConfiguration = true;
			}
			otherChanges.push_back( self->excludedServers.onChange( addr ) );
			otherChanges.push_back( self->excludedServers.onChange( ipaddr ) );

			failureTracker = storageServerFailureTracker( self, server, cx, &status, addedVersion );

			//We need to recruit new storage servers if the key value store type has changed
			if(hasWrongDC)
				self->restartRecruiting.trigger();

			if (lastIsUnhealthy && !status.isUnhealthy() &&
			    server->teams.size() < SERVER_KNOBS->DESIRED_TEAMS_PER_SERVER) {
				self->doBuildTeams = true;
				self->restartTeamBuilder.trigger(); // This does not trigger building teams if there exist healthy teams
			}
			lastIsUnhealthy = status.isUnhealthy();

			state bool recordTeamCollectionInfo = false;
			choose {
				when( wait( failureTracker ) ) {
					// The server is failed AND all data has been removed from it, so permanently remove it.
					TraceEvent("StatusMapChange", self->distributorId).detail("ServerID", server->id).detail("Status", "Removing");

					if(server->updated.canBeSet()) {
						server->updated.send(Void());
					}

					// Remove server from FF/serverList
					wait( removeStorageServer( cx, server->id, self->lock ) );

					TraceEvent("StatusMapChange", self->distributorId).detail("ServerID", server->id).detail("Status", "Removed");
					// Sets removeSignal (alerting dataDistributionTeamCollection to remove the storage server from its own data structures)
					server->removed.send( Void() );
					self->removedServers.send( server->id );
					return Void();
				}
				when( std::pair<StorageServerInterface, ProcessClass> newInterface = wait( interfaceChanged ) ) {
					bool restartRecruiting =  newInterface.first.waitFailure.getEndpoint().getPrimaryAddress() != server->lastKnownInterface.waitFailure.getEndpoint().getPrimaryAddress();
					bool localityChanged = server->lastKnownInterface.locality != newInterface.first.locality;
					bool machineLocalityChanged = server->lastKnownInterface.locality.zoneId().get() !=
					                              newInterface.first.locality.zoneId().get();
					TraceEvent("StorageServerInterfaceChanged", self->distributorId)
					    .detail("ServerID", server->id)
					    .detail("NewWaitFailureToken", newInterface.first.waitFailure.getEndpoint().token)
					    .detail("OldWaitFailureToken", server->lastKnownInterface.waitFailure.getEndpoint().token)
					    .detail("LocalityChanged", localityChanged)
					    .detail("MachineLocalityChanged", machineLocalityChanged);

					server->lastKnownInterface = newInterface.first;
					server->lastKnownClass = newInterface.second;
					if (localityChanged) {
						TEST(true); // Server locality changed

						// The locality change of a server will affect machine teams related to the server if
						// the server's machine locality is changed
						if (machineLocalityChanged) {
							// First handle the impact on the machine of the server on the old locality
							Reference<TCMachineInfo> machine = server->machine;
							ASSERT(machine->serversOnMachine.size() >= 1);
							if (machine->serversOnMachine.size() == 1) {
								// When server is the last server on the machine,
								// remove the machine and the related machine team
								self->removeMachine(self, machine);
								server->machine = Reference<TCMachineInfo>();
							} else {
								// we remove the server from the machine, and
								// update locality entry for the machine and the global machineLocalityMap
								int serverIndex = -1;
								for (int i = 0; i < machine->serversOnMachine.size(); ++i) {
									if (machine->serversOnMachine[i].getPtr() == server) {
										// NOTE: now the machine's locality is wrong. Need update it whenever uses it.
										serverIndex = i;
										machine->serversOnMachine[i] = machine->serversOnMachine.back();
										machine->serversOnMachine.pop_back();
										break; // Invariant: server only appear on the machine once
									}
								}
								ASSERT(serverIndex != -1);
								// NOTE: we do not update the machine's locality map even when
								// its representative server is changed.
							}

							// Second handle the impact on the destination machine where the server's new locality is;
							// If the destination machine is new, create one; otherwise, add server to an existing one
							// Update server's machine reference to the destination machine
							Reference<TCMachineInfo> destMachine =
							    self->checkAndCreateMachine(self->server_info[server->id]);
							ASSERT(destMachine.isValid());
						}

						// Ensure the server's server team belong to a machine team, and
						// Get the newBadTeams due to the locality change
						vector<Reference<TCTeamInfo>> newBadTeams;
						for (auto& serverTeam : server->teams) {
							if (!self->satisfiesPolicy(serverTeam->getServers())) {
								newBadTeams.push_back(serverTeam);
								continue;
							}
							if (machineLocalityChanged) {
								Reference<TCMachineTeamInfo> machineTeam = self->checkAndCreateMachineTeam(serverTeam);
								ASSERT(machineTeam.isValid());
								serverTeam->machineTeam = machineTeam;
							}
						}

						server->inDesiredDC =
						    (self->includedDCs.empty() ||
						     std::find(self->includedDCs.begin(), self->includedDCs.end(),
						               server->lastKnownInterface.locality.dcId()) != self->includedDCs.end());
						self->resetLocalitySet();

						bool addedNewBadTeam = false;
						for(auto it : newBadTeams) {
							if( self->removeTeam(it) ) {
								self->addTeam(it->getServers(), true);
								addedNewBadTeam = true;
							}
						}
						if(addedNewBadTeam && self->badTeamRemover.isReady()) {
							TEST(true); // Server locality change created bad teams
							self->doBuildTeams = true;
							self->badTeamRemover = removeBadTeams(self);
							self->addActor.send(self->badTeamRemover);
							// The team number changes, so we need to update the team number info
							// self->traceTeamCollectionInfo();
							recordTeamCollectionInfo = true;
						}
						// The locality change of the server will invalid the server's old teams,
						// so we need to rebuild teams for the server
						self->doBuildTeams = true;
					}

					interfaceChanged = server->onInterfaceChanged;
					// We rely on the old failureTracker being actorCancelled since the old actor now has a pointer to an invalid location
					// ? What does this mean? Why does the old failureTracker has a pointer to an invalid location?
					status = ServerStatus( status.isFailed, status.isUndesired, server->lastKnownInterface.locality );

					// self->traceTeamCollectionInfo();
					recordTeamCollectionInfo = true;
					//Restart the storeTracker for the new interface
					storeTracker = keyValueStoreTypeTracker(self, server); // hasWrongStoretype server will be delayed to be deleted.
					hasWrongDC = false;
					//hasWrongStoretype = false;
					self->restartTeamBuilder.trigger();

					if(restartRecruiting)
						self->restartRecruiting.trigger();
				}
				when( wait( otherChanges.empty() ? Never() : quorum( otherChanges, 1 ) ) ) {
					TraceEvent("SameAddressChangedStatus", self->distributorId).detail("ServerID", server->id);
				}
				when( KeyValueStoreType type = wait( storeTracker ) ) {
					TraceEvent("KeyValueStoreTypeChanged", self->distributorId)
						.detail("ServerID", server->id)
						.detail("StoreType", type.toString())
						.detail("DesiredType", self->configuration.storageServerStoreType.toString());
					TEST(true); //KeyValueStore type changed

					storeTracker = Never();
					hasWrongDC = !inCorrectDC(self, server);
					//hasWrongStoretype = !server->isCorrectStoreType(type);
				}
				when( wait( server->wakeUpTracker.getFuture() ) ) {
					server->wakeUpTracker = Promise<Void>();
				}
			}

			if (recordTeamCollectionInfo) {
				self->traceTeamCollectionInfo();
			}
		}
	} catch( Error &e ) {
		if (e.code() != error_code_actor_cancelled && errorOut.canBeSet())
			errorOut.sendError(e);
		throw;
	}
}

//Monitor whether or not storage servers are being recruited.  If so, then a database cannot be considered quiet
ACTOR Future<Void> monitorStorageServerRecruitment(DDTeamCollection* self) {
	state bool recruiting = false;
	TraceEvent("StorageServerRecruitment", self->distributorId)
	    .detail("State", "Idle")
	    .trackLatest(("StorageServerRecruitment_" + self->distributorId.toString()).c_str());
	loop {
		if( !recruiting ) {
			while(self->recruitingStream.get() == 0) {
				wait( self->recruitingStream.onChange() );
			}
			TraceEvent("StorageServerRecruitment", self->distributorId)
				.detail("State", "Recruiting")
				.trackLatest(("StorageServerRecruitment_" + self->distributorId.toString()).c_str());
			recruiting = true;
		} else {
			loop {
				choose {
					when( wait( self->recruitingStream.onChange() ) ) {}
					when( wait( self->recruitingStream.get() == 0 ? delay(SERVER_KNOBS->RECRUITMENT_IDLE_DELAY, TaskPriority::DataDistribution) : Future<Void>(Never()) ) ) { break; }
				}
			}
			TraceEvent("StorageServerRecruitment", self->distributorId)
				.detail("State", "Idle")
				.trackLatest(("StorageServerRecruitment_" + self->distributorId.toString()).c_str());
			recruiting = false;
		}
	}
}

ACTOR Future<Void> initializeStorage( DDTeamCollection* self, RecruitStorageReply candidateWorker ) {
	// SOMEDAY: Cluster controller waits for availability, retry quickly if a server's Locality changes
	self->recruitingStream.set(self->recruitingStream.get()+1);

	state UID interfaceId = deterministicRandom()->randomUniqueID();
	InitializeStorageRequest isr;
	isr.storeType = self->configuration.storageServerStoreType;
	isr.seedTag = invalidTag;
	isr.reqId = deterministicRandom()->randomUniqueID();
	isr.interfaceId = interfaceId;

	TraceEvent("DDRecruiting").detail("Primary", self->primary).detail("State", "Sending request to worker").detail("WorkerID", candidateWorker.worker.id())
		.detail("WorkerLocality", candidateWorker.worker.locality.toString()).detail("Interf", interfaceId).detail("Addr", candidateWorker.worker.address())
		.detail("RecruitingStream", self->recruitingStream.get());

	self->recruitingIds.insert(interfaceId);
	self->recruitingLocalities.insert(candidateWorker.worker.address());
	state ErrorOr<InitializeStorageReply> newServer = wait( candidateWorker.worker.storage.tryGetReply( isr, TaskPriority::DataDistribution ) );
	if(newServer.isError()) {
		TraceEvent(SevWarn, "DDRecruitmentError").error(newServer.getError());
		if( !newServer.isError( error_code_recruitment_failed ) && !newServer.isError( error_code_request_maybe_delivered ) )
			throw newServer.getError();
		wait( delay(SERVER_KNOBS->STORAGE_RECRUITMENT_DELAY, TaskPriority::DataDistribution) );
	}
	self->recruitingIds.erase(interfaceId);
	self->recruitingLocalities.erase(candidateWorker.worker.address());

	self->recruitingStream.set(self->recruitingStream.get()-1);

	TraceEvent("DDRecruiting").detail("Primary", self->primary).detail("State", "Finished request").detail("WorkerID", candidateWorker.worker.id())
		.detail("WorkerLocality", candidateWorker.worker.locality.toString()).detail("Interf", interfaceId).detail("Addr", candidateWorker.worker.address())
		.detail("RecruitingStream", self->recruitingStream.get());

	if( newServer.present() ) {
		if( !self->server_info.count( newServer.get().interf.id() ) )
			self->addServer( newServer.get().interf, candidateWorker.processClass, self->serverTrackerErrorOut, newServer.get().addedVersion );
		else
			TraceEvent(SevWarn, "DDRecruitmentError").detail("Reason", "Server ID already recruited");

		self->doBuildTeams = true;
	}

	self->restartRecruiting.trigger();

	return Void();
}

ACTOR Future<Void> storageRecruiter( DDTeamCollection* self, Reference<AsyncVar<struct ServerDBInfo>> db ) {
	state Future<RecruitStorageReply> fCandidateWorker = Never();
	state RecruitStorageRequest lastRequest;
	state bool hasWrongStoreType;
	state bool hasHealthyTeam;
	state int numRecuitSSPending = 0;
	state std::map<AddressExclusion, int> numSSPerAddr;
	loop {
		try {
			numSSPerAddr.clear();
			hasWrongStoreType = false;
			hasHealthyTeam = (self->healthyTeamCount != 0);
			RecruitStorageRequest rsr;
			std::set<AddressExclusion> exclusions;
			for(auto s = self->server_info.begin(); s != self->server_info.end(); ++s) {
				auto serverStatus = self->server_status.get( s->second->lastKnownInterface.id() );
				if( serverStatus.excludeOnRecruit() && s->second->toRemove == 0 ) {
					TraceEvent(SevDebug, "DDRecruitExcl1").detail("Primary", self->primary).detail("Excluding", s->second->lastKnownInterface.address());
					auto addr = s->second->lastKnownInterface.address();
					AddressExclusion addrExcl( addr.ip, addr.port );
					exclusions.insert( addrExcl );
					numSSPerAddr[addrExcl]++; // increase from 0
				}
				if ( !s->second->isCorrectStoreType(self->configuration.storageServerStoreType) ) {
					hasWrongStoreType = true;
				}
			}
			for(auto addr : self->recruitingLocalities) {
				exclusions.insert( AddressExclusion(addr.ip, addr.port));
			}

			auto excl = self->excludedServers.getKeys();
			for(auto& s : excl)
				if (self->excludedServers.get(s)) {
					TraceEvent(SevDebug, "DDRecruitExcl2").detail("Primary", self->primary).detail("Excluding", s.toString());
					exclusions.insert( s );
				}
			rsr.criticalRecruitment = self->healthyTeamCount == 0;
			for(auto it : exclusions) {
				rsr.excludeAddresses.push_back(it);
			}

			rsr.includeDCs = self->includedDCs;

			TraceEvent(rsr.criticalRecruitment ? SevWarn : SevInfo, "DDRecruiting").detail("Primary", self->primary).detail("State", "Sending request to CC")
			.detail("Exclusions", rsr.excludeAddresses.size()).detail("Critical", rsr.criticalRecruitment).detail("IncludedDCsSize", rsr.includeDCs.size());

			if( rsr.criticalRecruitment ) {
				TraceEvent(SevWarn, "DDRecruitingEmergency", self->distributorId).detail("Primary", self->primary);
			}

			if(!fCandidateWorker.isValid() || fCandidateWorker.isReady() || rsr.excludeAddresses != lastRequest.excludeAddresses || rsr.criticalRecruitment != lastRequest.criticalRecruitment) {
				lastRequest = rsr;
				fCandidateWorker = brokenPromiseToNever( db->get().clusterInterface.recruitStorage.getReply( rsr, TaskPriority::DataDistribution ) );
			}

			TraceEvent("StorageRecruiterMX", self->distributorId).detail("Primary", self->primary).detail("HasWrongStoreType", hasWrongStoreType).detail("HasHealthyTeam", hasHealthyTeam).detail("SysStoreType", self->configuration.storageServerStoreType);
			self->traceAllInfo(true);

			choose {
				when( RecruitStorageReply candidateWorker = wait( fCandidateWorker ) ) {
					AddressExclusion candidateSSAddr(candidateWorker.worker.address().ip, candidateWorker.worker.address().port);
					int numExistingSS = numSSPerAddr[candidateSSAddr];
					if ( numExistingSS >= 2 ) {
						TraceEvent(SevWarnAlways, "StorageRecruiterTooManySSOnSameAddrMX", self->distributorId).detail("Primary", self->primary).detail("Addr", candidateSSAddr.toString()).detail("NumExistingSS", numExistingSS);
					}
					self->addActor.send(initializeStorage(self, candidateWorker));
					// fCandidateWorker = Never();
					// self->doBuildTeams = true;
					// self->restartTeamBuilder.trigger();
				}
				when( wait( db->onChange() ) ) { // SOMEDAY: only if clusterInterface changes?
					fCandidateWorker = Future<RecruitStorageReply>();
				}
				when( wait( self->restartRecruiting.onTrigger() ) ) {}
			}
			wait( delay(FLOW_KNOBS->PREVENT_FAST_SPIN_DELAY) );
		} catch( Error &e ) {
			if(e.code() != error_code_timed_out) {
				TraceEvent("StorageRecruiterMXExit").detail("Primary", self->primary).detail("Error", e.what());
				throw;
			}
			TEST(true); //Storage recruitment timed out
		}
	}
}

ACTOR Future<Void> updateReplicasKey(DDTeamCollection* self, Optional<Key> dcId) {
	std::vector<Future<Void>> serverUpdates;

	for(auto& it : self->server_info) {
		serverUpdates.push_back(it.second->updated.getFuture());
	}

	wait(self->initialFailureReactionDelay && waitForAll(serverUpdates));
	wait(waitUntilHealthy(self));
	TraceEvent("DDUpdatingReplicas", self->distributorId).detail("Primary", self->primary).detail("DcId", dcId).detail("Replicas", self->configuration.storageTeamSize);
	state Transaction tr(self->cx);
	loop {
		try {
			Optional<Value> val = wait( tr.get(datacenterReplicasKeyFor(dcId)) );
			state int oldReplicas = val.present() ? decodeDatacenterReplicasValue(val.get()) : 0;
			if(oldReplicas == self->configuration.storageTeamSize) {
				TraceEvent("DDUpdatedAlready", self->distributorId).detail("Primary", self->primary).detail("DcId", dcId).detail("Replicas", self->configuration.storageTeamSize);
				return Void();
			}
			if(oldReplicas < self->configuration.storageTeamSize) {
				tr.set(rebootWhenDurableKey, StringRef());
			}
			tr.set(datacenterReplicasKeyFor(dcId), datacenterReplicasValue(self->configuration.storageTeamSize));
			wait( tr.commit() );
			TraceEvent("DDUpdatedReplicas", self->distributorId).detail("Primary", self->primary).detail("DcId", dcId).detail("Replicas", self->configuration.storageTeamSize).detail("OldReplicas", oldReplicas);
			return Void();
		} catch( Error &e ) {
			wait( tr.onError(e) );
		}
	}
}

ACTOR Future<Void> serverGetTeamRequests(TeamCollectionInterface tci, DDTeamCollection* self) {
	loop {
		GetTeamRequest req = waitNext(tci.getTeam.getFuture());
		self->addActor.send( self->getTeam( self, req ) );
	}
}

ACTOR Future<Void> remoteRecovered( Reference<AsyncVar<struct ServerDBInfo>> db ) {
	TraceEvent("DDTrackerStarting");
	while ( db->get().recoveryState < RecoveryState::ALL_LOGS_RECRUITED ) {
		TraceEvent("DDTrackerStarting").detail("RecoveryState", (int)db->get().recoveryState);
		wait( db->onChange() );
	}
	return Void();
}

ACTOR Future<Void> monitorHealthyTeams( DDTeamCollection* self ) {
	TraceEvent("DDMonitorHealthyTeamsStart").detail("ZeroHealthyTeams", self->zeroHealthyTeams->get());
	loop choose {
		when ( wait(self->zeroHealthyTeams->get() ? delay(SERVER_KNOBS->DD_ZERO_HEALTHY_TEAM_DELAY) : Never()) ) {
			self->doBuildTeams = true;
			wait( DDTeamCollection::checkBuildTeams(self) );
		}
		when ( wait(self->zeroHealthyTeams->onChange()) ) {} //Q: Is it possible we may suddently have no healthy team because storeType change and we never update this variable?
	}
}

// Keep track of servers and teams -- serves requests for getRandomTeam
ACTOR Future<Void> dataDistributionTeamCollection(
	Reference<DDTeamCollection> teamCollection,
	Reference<InitialDataDistribution> initData,
	TeamCollectionInterface tci,
	Reference<AsyncVar<struct ServerDBInfo>> db)
{
	state DDTeamCollection* self = teamCollection.getPtr();
	state Future<Void> loggingTrigger = Void();
	state PromiseStream<Void> serverRemoved;
	state Future<Void> error = actorCollection( self->addActor.getFuture() );

	try {
		wait( DDTeamCollection::init( self, initData ) );
		initData = Reference<InitialDataDistribution>();
		self->addActor.send(serverGetTeamRequests(tci, self));

		TraceEvent("DDTeamCollectionBegin", self->distributorId).detail("Primary", self->primary);
		wait( self->readyToStart || error );
		TraceEvent("DDTeamCollectionReadyToStart", self->distributorId).detail("Primary", self->primary);

		if(self->badTeamRemover.isReady()) {
			self->badTeamRemover = removeBadTeams(self);
			self->addActor.send(self->badTeamRemover);
		}

		if (self->redundantMachineTeamRemover.isReady()) {
			self->redundantMachineTeamRemover = machineTeamRemover(self);
			self->addActor.send(self->redundantMachineTeamRemover);
		}
		if (self->redundantServerTeamRemover.isReady()) {
			self->redundantServerTeamRemover = serverTeamRemover(self);
			self->addActor.send(self->redundantServerTeamRemover);
		}

		if (self->wrongStoreTypeRemover.isReady()) {
			self->wrongStoreTypeRemover = removeWrongStoreType(self);
			self->addActor.send(self->wrongStoreTypeRemover);
		}
		
		self->traceTeamCollectionInfo();

		if(self->includedDCs.size()) {
			//start this actor before any potential recruitments can happen
			self->addActor.send(updateReplicasKey(self, self->includedDCs[0]));
		}

		self->addActor.send(storageRecruiter( self, db ));
		self->addActor.send(monitorStorageServerRecruitment( self ));
		self->addActor.send(waitServerListChange( self, serverRemoved.getFuture() ));
		self->addActor.send(trackExcludedServers( self ));
		self->addActor.send(monitorHealthyTeams( self ));
		self->addActor.send(waitHealthyZoneChange( self ));

		// SOMEDAY: Monitor FF/serverList for (new) servers that aren't in allServers and add or remove them

		loop choose {
			when( UID removedServer = waitNext( self->removedServers.getFuture() ) ) {
				TEST(true);  // Storage server removed from database
				self->removeServer(self, removedServer);
				serverRemoved.send( Void() );

				self->restartRecruiting.trigger();
			}
			when( wait( self->zeroHealthyTeams->onChange() ) ) {
				if(self->zeroHealthyTeams->get()) {
					self->restartRecruiting.trigger();
					self->noHealthyTeams();
				}
			}
			when( wait( loggingTrigger ) ) {
				int highestPriority = 0;
				for(auto it : self->priority_teams) {
					if(it.second > 0) {
						highestPriority = std::max(highestPriority, it.first);
					}
				}

				TraceEvent("TotalDataInFlight", self->distributorId)
				    .detail("Primary", self->primary)
				    .detail("TotalBytes", self->getDebugTotalDataInFlight())
				    .detail("UnhealthyServers", self->unhealthyServers)
				    .detail("ServerCount", self->server_info.size())
				    .detail("StorageTeamSize", self->configuration.storageTeamSize)
				    .detail("HighestPriority", highestPriority)
				    .trackLatest(self->primary ? "TotalDataInFlight" : "TotalDataInFlightRemote");
				loggingTrigger = delay( SERVER_KNOBS->DATA_DISTRIBUTION_LOGGING_INTERVAL );
			}
			when( wait( self->serverTrackerErrorOut.getFuture() ) ) {} // Propagate errors from storageServerTracker
			when( wait( error ) ) {}
		}
	} catch (Error& e) {
		if (e.code() != error_code_movekeys_conflict)
			TraceEvent(SevError, "DataDistributionTeamCollectionError", self->distributorId).error(e);
		throw e;
	}
}

ACTOR Future<Void> waitForDataDistributionEnabled( Database cx ) {
	state Transaction tr(cx);
	loop {
		wait(delay(SERVER_KNOBS->DD_ENABLED_CHECK_DELAY, TaskPriority::DataDistribution));

		try {
			Optional<Value> mode = wait( tr.get( dataDistributionModeKey ) );
			if (!mode.present()) return Void();
			if (mode.present()) {
				BinaryReader rd( mode.get(), Unversioned() );
				int m;
				rd >> m;
				if (m) return Void();
			}

			tr.reset();
		} catch (Error& e) {
			wait( tr.onError(e) );
		}
	}
}

ACTOR Future<bool> isDataDistributionEnabled( Database cx ) {
	state Transaction tr(cx);
	loop {
		try {
			Optional<Value> mode = wait( tr.get( dataDistributionModeKey ) );
			if (!mode.present()) return true;
			if (mode.present()) {
				BinaryReader rd( mode.get(), Unversioned() );
				int m;
				rd >> m;
				if (m) return true;
			}
			// SOMEDAY: Write a wrapper in MoveKeys.actor.h
			Optional<Value> readVal = wait( tr.get( moveKeysLockOwnerKey ) );
			UID currentOwner = readVal.present() ? BinaryReader::fromStringRef<UID>(readVal.get(), Unversioned()) : UID();
			if( currentOwner != dataDistributionModeLock )
				return true;
			return false;
		} catch (Error& e) {
			wait( tr.onError(e) );
		}
	}
}

//Ensures that the serverKeys key space is properly coalesced
//This method is only used for testing and is not implemented in a manner that is safe for large databases
ACTOR Future<Void> debugCheckCoalescing(Database cx) {
	state Transaction tr(cx);
	loop {
		try {
			state Standalone<RangeResultRef> serverList = wait(tr.getRange(serverListKeys, CLIENT_KNOBS->TOO_MANY));
			ASSERT( !serverList.more && serverList.size() < CLIENT_KNOBS->TOO_MANY);

			state int i;
			for(i = 0; i < serverList.size(); i++) {
				state UID id = decodeServerListValue(serverList[i].value).id();
				Standalone<RangeResultRef> ranges = wait(krmGetRanges(&tr, serverKeysPrefixFor(id), allKeys));
				ASSERT(ranges.end()[-1].key == allKeys.end);

				for(int j = 0; j < ranges.size() - 2; j++)
					if(ranges[j].value == ranges[j + 1].value)
						TraceEvent(SevError, "UncoalescedValues", id).detail("Key1", ranges[j].key).detail("Key2", ranges[j + 1].key).detail("Value", ranges[j].value);
			}

			TraceEvent("DoneCheckingCoalescing");
			return Void();
		}
		catch(Error &e){
			wait( tr.onError(e) );
		}
	}
}

static std::set<int> const& normalDDQueueErrors() {
	static std::set<int> s;
	if (s.empty()) {
		s.insert( error_code_movekeys_conflict );
		s.insert( error_code_broken_promise );
	}
	return s;
}

ACTOR Future<Void> pollMoveKeysLock( Database cx, MoveKeysLock lock ) {
	loop {
		wait(delay(SERVER_KNOBS->MOVEKEYS_LOCK_POLLING_DELAY));
		state Transaction tr(cx);
		loop {
			try {
				wait( checkMoveKeysLockReadOnly(&tr, lock) );
				break;
			} catch( Error &e ) {
				wait( tr.onError(e) );
			}
		}
	}
}

struct DataDistributorData : NonCopyable, ReferenceCounted<DataDistributorData> {
	Reference<AsyncVar<struct ServerDBInfo>> dbInfo;
	UID ddId;
	PromiseStream<Future<Void>> addActor;

	DataDistributorData(Reference<AsyncVar<ServerDBInfo>> const& db, UID id) : dbInfo(db), ddId(id) {}
};

ACTOR Future<Void> monitorBatchLimitedTime(Reference<AsyncVar<ServerDBInfo>> db, double* lastLimited) {
	loop {
		wait( delay(SERVER_KNOBS->METRIC_UPDATE_RATE) );

		state Reference<ProxyInfo> proxies(new ProxyInfo(db->get().client.proxies, db->get().myLocality));

		choose {
			when (wait(db->onChange())) {}
			when (GetHealthMetricsReply reply = wait(proxies->size() ?
					loadBalance(proxies, &MasterProxyInterface::getHealthMetrics, GetHealthMetricsRequest(false))
					: Never())) {
				if (reply.healthMetrics.batchLimited) {
					*lastLimited = now();
				}
			} 
		}
	}
}

ACTOR Future<Void> dataDistribution(Reference<DataDistributorData> self)
{
	state double lastLimited = 0;
	self->addActor.send( monitorBatchLimitedTime(self->dbInfo, &lastLimited) );

	state Database cx = openDBOnServer(self->dbInfo, TaskPriority::DataDistributionLaunch, true, true);
	cx->locationCacheSize = SERVER_KNOBS->DD_LOCATION_CACHE_SIZE;

	//cx->setOption( FDBDatabaseOptions::LOCATION_CACHE_SIZE, StringRef((uint8_t*) &SERVER_KNOBS->DD_LOCATION_CACHE_SIZE, 8) );
	//ASSERT( cx->locationCacheSize == SERVER_KNOBS->DD_LOCATION_CACHE_SIZE );

	//wait(debugCheckCoalescing(cx));
	state std::vector<Optional<Key>> primaryDcId;
	state std::vector<Optional<Key>> remoteDcIds;
	state DatabaseConfiguration configuration;
	state Reference<InitialDataDistribution> initData;
	state MoveKeysLock lock;
	loop {
		try {
			loop {
				TraceEvent("DDInitTakingMoveKeysLock", self->ddId);
				MoveKeysLock lock_ = wait( takeMoveKeysLock( cx, self->ddId ) );
				lock = lock_;
				TraceEvent("DDInitTookMoveKeysLock", self->ddId);

				DatabaseConfiguration configuration_ = wait( getDatabaseConfiguration(cx) );
				configuration = configuration_;
				primaryDcId.clear();
				remoteDcIds.clear();
				const std::vector<RegionInfo>& regions = configuration.regions;
				if ( configuration.regions.size() > 0 ) {
					primaryDcId.push_back( regions[0].dcId );
				}
				if ( configuration.regions.size() > 1 ) {
					remoteDcIds.push_back( regions[1].dcId );
				}

				TraceEvent("DDInitGotConfiguration", self->ddId).detail("Conf", configuration.toString());

				state Transaction tr(cx);
				loop {
					try {
						tr.setOption( FDBTransactionOptions::ACCESS_SYSTEM_KEYS );
						tr.setOption( FDBTransactionOptions::PRIORITY_SYSTEM_IMMEDIATE );

						Standalone<RangeResultRef> replicaKeys = wait(tr.getRange(datacenterReplicasKeys, CLIENT_KNOBS->TOO_MANY));

						for(auto& kv : replicaKeys) {
							auto dcId = decodeDatacenterReplicasKey(kv.key);
							auto replicas = decodeDatacenterReplicasValue(kv.value);
							if((primaryDcId.size() && primaryDcId[0] == dcId) || (remoteDcIds.size() && remoteDcIds[0] == dcId && configuration.usableRegions > 1)) {
								if(replicas > configuration.storageTeamSize) {
									tr.set(kv.key, datacenterReplicasValue(configuration.storageTeamSize));
								}
							} else {
								tr.clear(kv.key);
							}
						}

						wait(tr.commit());
						break;
					}
					catch(Error &e) {
						wait(tr.onError(e));
					}
				}

				TraceEvent("DDInitUpdatedReplicaKeys", self->ddId);
				Reference<InitialDataDistribution> initData_ = wait( getInitialDataDistribution(cx, self->ddId, lock, configuration.usableRegions > 1 ? remoteDcIds : std::vector<Optional<Key>>() ) );
				initData = initData_;
				if(initData->shards.size() > 1) {
					TraceEvent("DDInitGotInitialDD", self->ddId)
					    .detail("B", initData->shards.end()[-2].key)
					    .detail("E", initData->shards.end()[-1].key)
					    .detail("Src", describe(initData->shards.end()[-2].primarySrc))
					    .detail("Dest", describe(initData->shards.end()[-2].primaryDest))
					    .trackLatest("InitialDD");
				} else {
					TraceEvent("DDInitGotInitialDD", self->ddId).detail("B","").detail("E", "").detail("Src", "[no items]").detail("Dest", "[no items]").trackLatest("InitialDD");
				}

				if (initData->mode) break; // mode may be set true by system operator using fdbcli
				TraceEvent("DataDistributionDisabled", self->ddId);

				TraceEvent("MovingData", self->ddId)
					.detail( "InFlight", 0 )
					.detail( "InQueue", 0 )
					.detail( "AverageShardSize", -1 )
					.detail( "LowPriorityRelocations", 0 )
					.detail( "HighPriorityRelocations", 0 )
					.detail( "HighestPriority", 0 )
					.trackLatest( "MovingData" );

				TraceEvent("TotalDataInFlight", self->ddId).detail("Primary", true).detail("TotalBytes", 0).detail("UnhealthyServers", 0).detail("HighestPriority", 0).trackLatest("TotalDataInFlight");
				TraceEvent("TotalDataInFlight", self->ddId).detail("Primary", false).detail("TotalBytes", 0).detail("UnhealthyServers", 0).detail("HighestPriority", configuration.usableRegions > 1 ? 0 : -1).trackLatest("TotalDataInFlightRemote");

				wait( waitForDataDistributionEnabled(cx) );
				TraceEvent("DataDistributionEnabled");
			}

			// When/If this assertion fails, Evan owes Ben a pat on the back for his foresight
			ASSERT(configuration.storageTeamSize > 0);

			state PromiseStream<RelocateShard> output;
			state PromiseStream<RelocateShard> input;
			state PromiseStream<Promise<int64_t>> getAverageShardBytes;
			state PromiseStream<GetMetricsRequest> getShardMetrics;
			state Reference<AsyncVar<bool>> processingUnhealthy( new AsyncVar<bool>(false) );
			state Promise<Void> readyToStart;
			state Reference<ShardsAffectedByTeamFailure> shardsAffectedByTeamFailure( new ShardsAffectedByTeamFailure );

			state int shard = 0;
			for (; shard < initData->shards.size() - 1; shard++) {
				KeyRangeRef keys = KeyRangeRef(initData->shards[shard].key, initData->shards[shard+1].key);
				shardsAffectedByTeamFailure->defineShard(keys);
				std::vector<ShardsAffectedByTeamFailure::Team> teams;
				teams.push_back(ShardsAffectedByTeamFailure::Team(initData->shards[shard].primarySrc, true));
				if (configuration.usableRegions > 1) {
					teams.push_back(ShardsAffectedByTeamFailure::Team(initData->shards[shard].remoteSrc, false));
				}
				if(g_network->isSimulated()) {
					TraceEvent("DDInitShard").detail("Keys", keys).detail("PrimarySrc", describe(initData->shards[shard].primarySrc)).detail("RemoteSrc", describe(initData->shards[shard].remoteSrc))
					.detail("PrimaryDest", describe(initData->shards[shard].primaryDest)).detail("RemoteDest", describe(initData->shards[shard].remoteDest));
				}

				shardsAffectedByTeamFailure->moveShard(keys, teams);
				if (initData->shards[shard].hasDest) {
					// This shard is already in flight.  Ideally we should use dest in sABTF and generate a dataDistributionRelocator directly in
					// DataDistributionQueue to track it, but it's easier to just (with low priority) schedule it for movement.
					bool unhealthy = initData->shards[shard].primarySrc.size() != configuration.storageTeamSize;
					if (!unhealthy && configuration.usableRegions > 1) {
						unhealthy = initData->shards[shard].remoteSrc.size() != configuration.storageTeamSize;
					}
					output.send( RelocateShard( keys, unhealthy ? PRIORITY_TEAM_UNHEALTHY : PRIORITY_RECOVER_MOVE ) );
				}
				wait( yield(TaskPriority::DataDistribution) );
			}

			vector<TeamCollectionInterface> tcis;

			Reference<AsyncVar<bool>> anyZeroHealthyTeams;
			vector<Reference<AsyncVar<bool>>> zeroHealthyTeams;
			tcis.push_back(TeamCollectionInterface());
			zeroHealthyTeams.push_back(Reference<AsyncVar<bool>>( new AsyncVar<bool>(true) ));
			int storageTeamSize = configuration.storageTeamSize;

			vector<Future<Void>> actors;
			if (configuration.usableRegions > 1) {
				tcis.push_back(TeamCollectionInterface());
				storageTeamSize = 2*configuration.storageTeamSize;

				zeroHealthyTeams.push_back( Reference<AsyncVar<bool>>( new AsyncVar<bool>(true) ) );
				anyZeroHealthyTeams = Reference<AsyncVar<bool>>( new AsyncVar<bool>(true) );
				actors.push_back( anyTrue(zeroHealthyTeams, anyZeroHealthyTeams) );
			} else {
				anyZeroHealthyTeams = zeroHealthyTeams[0];
			}

			actors.push_back( pollMoveKeysLock(cx, lock) );
			actors.push_back( reportErrorsExcept( dataDistributionTracker( initData, cx, output, shardsAffectedByTeamFailure, getShardMetrics, getAverageShardBytes.getFuture(), readyToStart, anyZeroHealthyTeams, self->ddId ), "DDTracker", self->ddId, &normalDDQueueErrors() ) );
			actors.push_back( reportErrorsExcept( dataDistributionQueue( cx, output, input.getFuture(), getShardMetrics, processingUnhealthy, tcis, shardsAffectedByTeamFailure, lock, getAverageShardBytes, self->ddId, storageTeamSize, &lastLimited ), "DDQueue", self->ddId, &normalDDQueueErrors() ) );

			vector<DDTeamCollection*> teamCollectionsPtrs;
			Reference<DDTeamCollection> primaryTeamCollection( new DDTeamCollection(cx, self->ddId, lock, output, shardsAffectedByTeamFailure, configuration, primaryDcId, configuration.usableRegions > 1 ? remoteDcIds : std::vector<Optional<Key>>(), readyToStart.getFuture(), zeroHealthyTeams[0], true, processingUnhealthy) );
			teamCollectionsPtrs.push_back(primaryTeamCollection.getPtr());
			if (configuration.usableRegions > 1) {
				Reference<DDTeamCollection> remoteTeamCollection( new DDTeamCollection(cx, self->ddId, lock, output, shardsAffectedByTeamFailure, configuration, remoteDcIds, Optional<std::vector<Optional<Key>>>(), readyToStart.getFuture() && remoteRecovered(self->dbInfo), zeroHealthyTeams[1], false, processingUnhealthy) );
				teamCollectionsPtrs.push_back(remoteTeamCollection.getPtr());
				remoteTeamCollection->teamCollections = teamCollectionsPtrs;
				actors.push_back( reportErrorsExcept( dataDistributionTeamCollection( remoteTeamCollection, initData, tcis[1], self->dbInfo ), "DDTeamCollectionSecondary", self->ddId, &normalDDQueueErrors() ) );
			}
			primaryTeamCollection->teamCollections = teamCollectionsPtrs;
			actors.push_back( reportErrorsExcept( dataDistributionTeamCollection( primaryTeamCollection, initData, tcis[0], self->dbInfo ), "DDTeamCollectionPrimary", self->ddId, &normalDDQueueErrors() ) );
			actors.push_back(yieldPromiseStream(output.getFuture(), input));

			wait( waitForAll( actors ) );
			return Void();
		}
		catch( Error &e ) {
			state Error err = e;
			if( e.code() != error_code_movekeys_conflict )
				throw err;
			bool ddEnabled = wait( isDataDistributionEnabled(cx) );
			TraceEvent("DataDistributionMoveKeysConflict").detail("DataDistributionEnabled", ddEnabled);
			if( ddEnabled )
				throw err;
		}
	}
}

static std::set<int> const& normalDataDistributorErrors() {
	static std::set<int> s;
	if (s.empty()) {
		s.insert( error_code_worker_removed );
		s.insert( error_code_broken_promise );
		s.insert( error_code_actor_cancelled );
		s.insert( error_code_please_reboot );
		s.insert( error_code_movekeys_conflict );
	}
	return s;
}

ACTOR Future<Void> dataDistributor(DataDistributorInterface di, Reference<AsyncVar<struct ServerDBInfo>> db ) {
	state Reference<DataDistributorData> self( new DataDistributorData(db, di.id()) );
	state Future<Void> collection = actorCollection( self->addActor.getFuture() );

	try {
		TraceEvent("DataDistributorRunning", di.id());
		self->addActor.send( waitFailureServer(di.waitFailure.getFuture()) );
		state Future<Void> distributor = reportErrorsExcept( dataDistribution(self), "DataDistribution", di.id(), &normalDataDistributorErrors() );

		loop choose {
			when ( wait(distributor || collection) ) {
				ASSERT(false);
				throw internal_error();
			}
			when ( HaltDataDistributorRequest req = waitNext(di.haltDataDistributor.getFuture()) ) {
				req.reply.send(Void());
				TraceEvent("DataDistributorHalted", di.id()).detail("ReqID", req.requesterID);
				break;
			}
		}
	}
	catch ( Error &err ) {
		if ( normalDataDistributorErrors().count(err.code()) == 0 ) {
			TraceEvent("DataDistributorError", di.id()).error(err, true);
			throw err;
		}
		TraceEvent("DataDistributorDied", di.id()).error(err, true);
	}

	return Void();
}

DDTeamCollection* testTeamCollection(int teamSize, Reference<IReplicationPolicy> policy, int processCount) {
	Database database = DatabaseContext::create(
		Reference<AsyncVar<ClientDBInfo>>(new AsyncVar<ClientDBInfo>()),
		Never(),
		LocalityData(),
		false
	);

	DatabaseConfiguration conf;
	conf.storageTeamSize = teamSize;
	conf.storagePolicy = policy;

	DDTeamCollection* collection = new DDTeamCollection(
		database,
		UID(0, 0),
		MoveKeysLock(),
		PromiseStream<RelocateShard>(),
		Reference<ShardsAffectedByTeamFailure>(new ShardsAffectedByTeamFailure()),
		conf,
		{},
		{},
		Future<Void>(Void()),
		Reference<AsyncVar<bool>>( new AsyncVar<bool>(true) ),
		true,
		Reference<AsyncVar<bool>>( new AsyncVar<bool>(false) )
	);

	for (int id = 1; id <= processCount; ++id) {
		UID uid(id, 0);
		StorageServerInterface interface;
		interface.uniqueID = uid;
	 	interface.locality.set(LiteralStringRef("machineid"), Standalone<StringRef>(std::to_string(id)));
		interface.locality.set(LiteralStringRef("zoneid"), Standalone<StringRef>(std::to_string(id % 5)));
		interface.locality.set(LiteralStringRef("data_hall"), Standalone<StringRef>(std::to_string(id % 3)));
		collection->server_info[uid] = Reference<TCServerInfo>(new TCServerInfo(interface, ProcessClass(), true, collection->storageServerSet));
		collection->server_status.set(uid, ServerStatus(false, false, interface.locality));
		collection->checkAndCreateMachine(collection->server_info[uid]);
	}

	return collection;
}

DDTeamCollection* testMachineTeamCollection(int teamSize, Reference<IReplicationPolicy> policy, int processCount) {
	Database database = DatabaseContext::create(Reference<AsyncVar<ClientDBInfo>>(new AsyncVar<ClientDBInfo>()),
	                                            Never(), LocalityData(), false);

	DatabaseConfiguration conf;
	conf.storageTeamSize = teamSize;
	conf.storagePolicy = policy;

	DDTeamCollection* collection =
	    new DDTeamCollection(database, UID(0, 0), MoveKeysLock(), PromiseStream<RelocateShard>(),
	                         Reference<ShardsAffectedByTeamFailure>(new ShardsAffectedByTeamFailure()), conf, {}, {},
	                         Future<Void>(Void()),
	                         Reference<AsyncVar<bool>>(new AsyncVar<bool>(true)), true,
	                         Reference<AsyncVar<bool>>(new AsyncVar<bool>(false)));

	for (int id = 1; id <= processCount; id++) {
		UID uid(id, 0);
		StorageServerInterface interface;
		interface.uniqueID = uid;
		int process_id = id;
		int dc_id = process_id / 1000;
		int data_hall_id = process_id / 100;
		int zone_id = process_id / 10;
		int machine_id = process_id / 5;

		printf("testMachineTeamCollection: process_id:%d zone_id:%d machine_id:%d ip_addr:%s\n", process_id, zone_id,
		       machine_id, interface.address().toString().c_str());
		interface.locality.set(LiteralStringRef("processid"), Standalone<StringRef>(std::to_string(process_id)));
		interface.locality.set(LiteralStringRef("machineid"), Standalone<StringRef>(std::to_string(machine_id)));
		interface.locality.set(LiteralStringRef("zoneid"), Standalone<StringRef>(std::to_string(zone_id)));
		interface.locality.set(LiteralStringRef("data_hall"), Standalone<StringRef>(std::to_string(data_hall_id)));
		interface.locality.set(LiteralStringRef("dcid"), Standalone<StringRef>(std::to_string(dc_id)));
		collection->server_info[uid] =
		    Reference<TCServerInfo>(new TCServerInfo(interface, ProcessClass(), true, collection->storageServerSet));

		collection->server_status.set(uid, ServerStatus(false, false, interface.locality));
	}

	int totalServerIndex = collection->constructMachinesFromServers();
	printf("testMachineTeamCollection: construct machines for %d servers\n", totalServerIndex);

	return collection;
}

TEST_CASE("DataDistribution/AddTeamsBestOf/UseMachineID") {
	wait(Future<Void>(Void()));

	int teamSize = 3; // replication size
	int processSize = 60;
	int desiredTeams = SERVER_KNOBS->DESIRED_TEAMS_PER_SERVER * processSize;
	int maxTeams = SERVER_KNOBS->MAX_TEAMS_PER_SERVER * processSize;

	Reference<IReplicationPolicy> policy = Reference<IReplicationPolicy>(new PolicyAcross(teamSize, "zoneid", Reference<IReplicationPolicy>(new PolicyOne())));
	state DDTeamCollection* collection = testMachineTeamCollection(teamSize, policy, processSize);

	collection->addTeamsBestOf(30, desiredTeams, maxTeams);

	ASSERT(collection->sanityCheckTeams() == true);

	delete (collection);

	return Void();
}

TEST_CASE("DataDistribution/AddTeamsBestOf/NotUseMachineID") {
	wait(Future<Void>(Void()));

	int teamSize = 3; // replication size
	int processSize = 60;
	int desiredTeams = SERVER_KNOBS->DESIRED_TEAMS_PER_SERVER * processSize;
	int maxTeams = SERVER_KNOBS->MAX_TEAMS_PER_SERVER * processSize;

	Reference<IReplicationPolicy> policy = Reference<IReplicationPolicy>(new PolicyAcross(teamSize, "zoneid", Reference<IReplicationPolicy>(new PolicyOne())));
	state DDTeamCollection* collection = testMachineTeamCollection(teamSize, policy, processSize);

	if (collection == NULL) {
		fprintf(stderr, "collection is null\n");
		return Void();
	}

	collection->addBestMachineTeams(30); // Create machine teams to help debug
	collection->addTeamsBestOf(30, desiredTeams, maxTeams);
	collection->sanityCheckTeams(); // Server team may happen to be on the same machine team, although unlikely

	if (collection) delete (collection);

	return Void();
}

TEST_CASE("DataDistribution/AddAllTeams/isExhaustive") {
	Reference<IReplicationPolicy> policy = Reference<IReplicationPolicy>(new PolicyAcross(3, "zoneid", Reference<IReplicationPolicy>(new PolicyOne())));
	state int processSize = 10;
	state int desiredTeams = SERVER_KNOBS->DESIRED_TEAMS_PER_SERVER * processSize;
	state int maxTeams = SERVER_KNOBS->MAX_TEAMS_PER_SERVER * processSize;
	state DDTeamCollection* collection = testTeamCollection(3, policy, processSize);

	int result = collection->addTeamsBestOf(200, desiredTeams, maxTeams);

	delete(collection);

	// The maximum number of available server teams without considering machine locality is 120
	// The maximum number of available server teams with machine locality constraint is 120 - 40, because
	// the 40 (5*4*2) server teams whose servers come from the same machine are invalid.
	ASSERT(result == 80);

	return Void();
}

TEST_CASE("/DataDistribution/AddAllTeams/withLimit") {
	Reference<IReplicationPolicy> policy = Reference<IReplicationPolicy>(new PolicyAcross(3, "zoneid", Reference<IReplicationPolicy>(new PolicyOne())));
	state int processSize = 10;
	state int desiredTeams = SERVER_KNOBS->DESIRED_TEAMS_PER_SERVER * processSize;
	state int maxTeams = SERVER_KNOBS->MAX_TEAMS_PER_SERVER * processSize;

	state DDTeamCollection* collection = testTeamCollection(3, policy, processSize);

	int result = collection->addTeamsBestOf(10, desiredTeams, maxTeams);

	delete(collection);

	ASSERT(result >= 10);

	return Void();
}

TEST_CASE("/DataDistribution/AddTeamsBestOf/SkippingBusyServers") {
	wait(Future<Void>(Void()));
	Reference<IReplicationPolicy> policy = Reference<IReplicationPolicy>(new PolicyAcross(3, "zoneid", Reference<IReplicationPolicy>(new PolicyOne())));
	state int processSize = 10;
	state int desiredTeams = SERVER_KNOBS->DESIRED_TEAMS_PER_SERVER * processSize;
	state int maxTeams = SERVER_KNOBS->MAX_TEAMS_PER_SERVER * processSize;
	state DDTeamCollection* collection = testTeamCollection(3, policy, processSize);

	collection->addTeam(std::set<UID>({ UID(1, 0), UID(2, 0), UID(3, 0) }), true);
	collection->addTeam(std::set<UID>({ UID(1, 0), UID(3, 0), UID(4, 0) }), true);

	state int result = collection->addTeamsBestOf(8, desiredTeams, maxTeams);

	ASSERT(result >= 8);

	for(auto process = collection->server_info.begin(); process != collection->server_info.end(); process++) {
		auto teamCount = process->second->teams.size();
		ASSERT(teamCount >= 1);
		// ASSERT(teamCount <= 5);
	}

	delete(collection);

	return Void();
}

// Due to the randomness in choosing the machine team and the server team from the machine team, it is possible that
// we may not find the remaining several (e.g., 1 or 2) available teams.
// It is hard to conclude what is the minimum number of  teams the addTeamsBestOf() should create in this situation.
TEST_CASE("/DataDistribution/AddTeamsBestOf/NotEnoughServers") {
	wait(Future<Void>(Void()));

	Reference<IReplicationPolicy> policy = Reference<IReplicationPolicy>(new PolicyAcross(3, "zoneid", Reference<IReplicationPolicy>(new PolicyOne())));
	state int processSize = 5;
	state int desiredTeams = SERVER_KNOBS->DESIRED_TEAMS_PER_SERVER * processSize;
	state int maxTeams = SERVER_KNOBS->MAX_TEAMS_PER_SERVER * processSize;
	state DDTeamCollection* collection = testTeamCollection(3, policy, processSize);

	collection->addTeam(std::set<UID>({ UID(1, 0), UID(2, 0), UID(3, 0) }), true);
	collection->addTeam(std::set<UID>({ UID(1, 0), UID(3, 0), UID(4, 0) }), true);

	collection->addBestMachineTeams(10);
	int result = collection->addTeamsBestOf(10, desiredTeams, maxTeams);

	if (collection->machineTeams.size() != 10 || result != 8) {
		collection->traceAllInfo(true); // Debug message
	}

	// NOTE: Due to the pure randomness in selecting a machine for a machine team,
	// we cannot guarantee that all machine teams are created.
	// When we chnage the selectReplicas function to achieve such guarantee, we can enable the following ASSERT
	ASSERT(collection->machineTeams.size() == 10); // Should create all machine teams

	// We need to guarantee a server always have at least a team so that the server can participate in data distribution
	for (auto process = collection->server_info.begin(); process != collection->server_info.end(); process++) {
		auto teamCount = process->second->teams.size();
		ASSERT(teamCount >= 1);
	}

	delete(collection);

	// If we find all available teams, result will be 8 because we prebuild 2 teams
	ASSERT(result == 8);

	return Void();
}<|MERGE_RESOLUTION|>--- conflicted
+++ resolved
@@ -603,14 +603,9 @@
 	Future<Void> checkTeamDelay;
 	Promise<Void> addSubsetComplete;
 	Future<Void> badTeamRemover;
-<<<<<<< HEAD
-	Future<Void> redundantTeamRemover;
 	Future<Void> wrongStoreTypeRemover;
-	Future<Void> serversOnSameAddrChecker;
-=======
 	Future<Void> redundantMachineTeamRemover;
 	Future<Void> redundantServerTeamRemover;
->>>>>>> 80ed39c1
 
 	Reference<LocalitySet> storageServerSet;
 	std::vector<LocalityEntry> forcedEntries, resultEntries;
@@ -652,15 +647,9 @@
 	                 Reference<AsyncVar<bool>> processingUnhealthy)
 	  : cx(cx), distributorId(distributorId), lock(lock), output(output),
 	    shardsAffectedByTeamFailure(shardsAffectedByTeamFailure), doBuildTeams(true), teamBuilder(Void()),
-<<<<<<< HEAD
-	    badTeamRemover(Void()), redundantTeamRemover(Void()), wrongStoreTypeRemover(Void()), serversOnSameAddrChecker(Void()), configuration(configuration),
-	    readyToStart(readyToStart), clearHealthyZoneFuture(Void()),
-	    checkTeamDelay(delay(SERVER_KNOBS->CHECK_TEAM_DELAY, TaskDataDistribution)),
-=======
-	    badTeamRemover(Void()), redundantMachineTeamRemover(Void()), redundantServerTeamRemover(Void()),
+	    badTeamRemover(Void()), wrongStoreTypeRemover(Void()), redundantMachineTeamRemover(Void()), redundantServerTeamRemover(Void()),
 	    configuration(configuration), readyToStart(readyToStart), clearHealthyZoneFuture(Void()),
 	    checkTeamDelay(delay(SERVER_KNOBS->CHECK_TEAM_DELAY, TaskPriority::DataDistribution)),
->>>>>>> 80ed39c1
 	    initialFailureReactionDelay(
 	        delayed(readyToStart, SERVER_KNOBS->INITIAL_FAILURE_REACTION_DELAY, TaskPriority::DataDistribution)),
 	    healthyTeamCount(0), storageServerSet(new LocalityMap<UID>()),
@@ -2466,7 +2455,6 @@
 	return Void();
 }
 
-<<<<<<< HEAD
 ACTOR Future<Void> removeWrongStoreType(DDTeamCollection* self) {
 	state int numServersRemoved = 0;
 	state bool prevHasWrongStoreTypeServer = false;
@@ -2513,10 +2501,7 @@
 	}
 }
 
-ACTOR Future<Void> teamRemover(DDTeamCollection* self) {
-=======
 ACTOR Future<Void> machineTeamRemover(DDTeamCollection* self) {
->>>>>>> 80ed39c1
 	state int numMachineTeamRemoved = 0;
 	loop {
 		// In case the machineTeamRemover cause problems in production, we can disable it
@@ -2726,13 +2711,8 @@
 				TraceEvent("TeamHealthChangeDetected", self->distributorId)
 					.detail("Team", team->getDesc())
 					.detail("Primary", self->primary)
-<<<<<<< HEAD
-					.detail("IsReady", self->initialFailureReactionDelay.isReady())
-					.detail("HealthyTeamCount", self->healthyTeamCount);
-=======
 					.detail("IsReady", self->initialFailureReactionDelay.isReady());
 				self->traceTeamCollectionInfo();
->>>>>>> 80ed39c1
 			}
 			// Check if the number of degraded machines has changed
 			state vector<Future<Void>> change;
@@ -3162,10 +3142,9 @@
 
 //Returns the KeyValueStoreType of server if it is different from self->storeType
 ACTOR Future<KeyValueStoreType> keyValueStoreTypeTracker(DDTeamCollection* self, TCServerInfo *server) {
-<<<<<<< HEAD
 	try {
 		// Update server's storeType, especially when it was created
-		KeyValueStoreType type = wait( server->lastKnownInterface.getKeyValueStoreType.getReplyWithTaskID<KeyValueStoreType>(TaskDataDistribution) );
+		KeyValueStoreType type = wait(brokenPromiseToNever(server->lastKnownInterface.getKeyValueStoreType.getReplyWithTaskID<KeyValueStoreType>(TaskPriority::DataDistribution)));
 		if ( type == KeyValueStoreType::END ) {
 			TraceEvent("InvalidStoreType").detail("Server", server->id);
 			server->storeType = KeyValueStoreType::INVALID;
@@ -3185,10 +3164,6 @@
 		} else {
 			throw e;
 		}
-=======
-	state KeyValueStoreType type = wait(brokenPromiseToNever(server->lastKnownInterface.getKeyValueStoreType.getReplyWithTaskID<KeyValueStoreType>(TaskPriority::DataDistribution)));
-	if(type == self->configuration.storageServerStoreType && (self->includedDCs.empty() || std::find(self->includedDCs.begin(), self->includedDCs.end(), server->lastKnownInterface.locality.dcId()) != self->includedDCs.end()) )
->>>>>>> 80ed39c1
 		wait(Future<Void>(Never()));
 	}
 
@@ -3268,11 +3243,7 @@
 			ASSERT(!inHealthyZone);
 			healthChanged = IFailureMonitor::failureMonitor().onStateEqual( interf.waitFailure.getEndpoint(), FailureStatus(false));
 		} else if(!inHealthyZone) {
-<<<<<<< HEAD
-			healthChanged = waitFailureClientStrict(interf.waitFailure, SERVER_KNOBS->DATA_DISTRIBUTION_FAILURE_REACTION_TIME, TaskDataDistribution);			
-=======
 			healthChanged = waitFailureClientStrict(interf.waitFailure, SERVER_KNOBS->DATA_DISTRIBUTION_FAILURE_REACTION_TIME, TaskPriority::DataDistribution);
->>>>>>> 80ed39c1
 		}
 		choose {
 			when ( wait(healthChanged) ) {
@@ -3380,13 +3351,9 @@
 			}
 
 			if( server->lastKnownClass.machineClassFitness( ProcessClass::Storage ) > ProcessClass::UnsetFit ) {
-<<<<<<< HEAD
-				if( self->optimalTeamCount > 0 && self->healthyTeamCount > 0) {
-=======
 				// We saw a corner case in in 3 data_hall configuration
 				// when optimalTeamCount = 1, healthyTeamCount = 0.
 				if (self->optimalTeamCount > 0 && self->healthyTeamCount > 0) {
->>>>>>> 80ed39c1
 					TraceEvent(SevWarn, "UndesiredStorageServer", self->distributorId)
 					    .detail("Server", server->id)
 					    .detail("OptimalTeamCount", self->optimalTeamCount)
