--- conflicted
+++ resolved
@@ -450,34 +450,42 @@
 	return std::find(binPathVec.begin(), binPathVec.end(), binPath) != binPathVec.end();
 }
 
-void adddBackupMutations(ProxyCommitData* self, const std::map<Key, MutationListRef>& logRangeMutations,
+ACTOR Future<Void> adddBackupMutations(ProxyCommitData* self, std::map<Key, MutationListRef>* logRangeMutations,
                          LogPushData* toCommit, Version commitVersion) {
-	Key val;
-	MutationRef backupMutation;
-	uint32_t* partBuffer = NULL;
-	const int32_t version = commitVersion / CLIENT_KNOBS->LOG_RANGE_BLOCK_SIZE;
+	state std::map<Key, MutationListRef>::iterator logRangeMutation = logRangeMutations->begin();
+	state int32_t version = commitVersion / CLIENT_KNOBS->LOG_RANGE_BLOCK_SIZE;
+	state int yieldBytes = 0;
 
 	// Serialize the log range mutations within the map
-	for (const auto& logRangeMutation : logRangeMutations) {
+	for (; logRangeMutation != logRangeMutations->end(); ++logRangeMutation)
+	{
+		if(yieldBytes > SERVER_KNOBS->DESIRED_TOTAL_BYTES) {
+			yieldBytes = 0;
+			wait(yield());
+		}
+
+		yieldBytes += logRangeMutation->second.expectedSize();
+		
 		BinaryWriter wr(Unversioned());
 
 		// Serialize the log destination
-		wr.serializeBytes(logRangeMutation.first);
+		wr.serializeBytes( logRangeMutation->first );
 
 		// Write the log keys and version information
 		wr << (uint8_t)hashlittle(&version, sizeof(version), 0);
 		wr << bigEndian64(commitVersion);
 
+		MutationRef backupMutation;
 		backupMutation.type = MutationRef::SetValue;
-		partBuffer = NULL;
-
-		val = BinaryWriter::toValue(logRangeMutation.second, IncludeVersion());
+		uint32_t* partBuffer = NULL;
+
+		Key val = BinaryWriter::toValue(logRangeMutation->second, IncludeVersion());
 
 		for (int part = 0; part * CLIENT_KNOBS->MUTATION_BLOCK_SIZE < val.size(); part++) {
+
 			// Assign the second parameter as the part
-			backupMutation.param2 = val.substr(
-			    part * CLIENT_KNOBS->MUTATION_BLOCK_SIZE,
-			    std::min(val.size() - part * CLIENT_KNOBS->MUTATION_BLOCK_SIZE, CLIENT_KNOBS->MUTATION_BLOCK_SIZE));
+			backupMutation.param2 = val.substr(part * CLIENT_KNOBS->MUTATION_BLOCK_SIZE,
+				std::min(val.size() - part * CLIENT_KNOBS->MUTATION_BLOCK_SIZE, CLIENT_KNOBS->MUTATION_BLOCK_SIZE));
 
 			// Write the last part of the mutation to the serialization, if the buffer is not defined
 			if (!partBuffer) {
@@ -485,29 +493,28 @@
 				wr << bigEndian32(part);
 
 				// Define the last buffer part
-				partBuffer = (uint32_t*)((char*)wr.getData() + wr.getLength() - sizeof(uint32_t));
-			} else {
+				partBuffer = (uint32_t*) ((char*) wr.getData() + wr.getLength() - sizeof(uint32_t));
+			}
+			else {
 				*partBuffer = bigEndian32(part);
 			}
 
 			// Define the mutation type and and location
 			backupMutation.param1 = wr.toValue();
-			ASSERT(backupMutation.param1.startsWith(
-			    logRangeMutation.first)); // We are writing into the configured destination
-
+			ASSERT( backupMutation.param1.startsWith(logRangeMutation->first) );  // We are writing into the configured destination
+				
 			auto& tags = self->tagsForKey(backupMutation.param1);
 			toCommit->addTags(tags);
 			toCommit->addTypedMessage(backupMutation);
 
-			//				if (debugMutation("BackupProxyCommit", commitVersion, backupMutation)) {
-			//					TraceEvent("BackupProxyCommitTo", self->dbgid).detail("To",
-			//describe(tags)).detail("BackupMutation", backupMutation.toString()) 						.detail("BackupMutationSize",
-			//val.size()).detail("Version", commitVersion).detail("DestPath", logRangeMutation.first)
-			//						.detail("PartIndex", part).detail("PartIndexEndian", bigEndian32(part)).detail("PartData",
-			//backupMutation.param1);
-			//				}
-		}
-	}
+//			if (debugMutation("BackupProxyCommit", commitVersion, backupMutation)) {
+//				TraceEvent("BackupProxyCommitTo", self->dbgid).detail("To", describe(tags)).detail("BackupMutation", backupMutation.toString())
+//					.detail("BackupMutationSize", val.size()).detail("Version", commitVersion).detail("DestPath", logRangeMutation.first)
+//					.detail("PartIndex", part).detail("PartIndexEndian", bigEndian32(part)).detail("PartData", backupMutation.param1);
+//			}
+		}
+	}
+	return Void();
 }
 
 ACTOR Future<Void> commitBatch(
@@ -869,70 +876,7 @@
 
 	// Serialize and backup the mutations as a single mutation
 	if ((self->vecBackupKeys.size() > 1) && logRangeMutations.size()) {
-<<<<<<< HEAD
-		adddBackupMutations(self, logRangeMutations, &toCommit, commitVersion);
-=======
-		state std::map<Key, MutationListRef>::iterator logRangeMutation = logRangeMutations.begin();
-
-		// Serialize the log range mutations within the map
-		for (; logRangeMutation != logRangeMutations.end(); ++logRangeMutation)
-		{
-			if(yieldBytes > SERVER_KNOBS->DESIRED_TOTAL_BYTES) {
-				yieldBytes = 0;
-				wait(yield());
-			}
-
-			yieldBytes += logRangeMutation->second.expectedSize();
-			
-			BinaryWriter wr(Unversioned());
-
-			// Serialize the log destination
-			wr.serializeBytes( logRangeMutation->first );
-
-			// Write the log keys and version information
-			wr << (uint8_t)hashlittle(&v, sizeof(v), 0);
-			wr << bigEndian64(commitVersion);
-
-			MutationRef backupMutation;
-			backupMutation.type = MutationRef::SetValue;
-			uint32_t* partBuffer = NULL;
-
-			Key val = BinaryWriter::toValue(logRangeMutation->second, IncludeVersion());
-
-			for (int part = 0; part * CLIENT_KNOBS->MUTATION_BLOCK_SIZE < val.size(); part++) {
-
-				// Assign the second parameter as the part
-				backupMutation.param2 = val.substr(part * CLIENT_KNOBS->MUTATION_BLOCK_SIZE,
-					std::min(val.size() - part * CLIENT_KNOBS->MUTATION_BLOCK_SIZE, CLIENT_KNOBS->MUTATION_BLOCK_SIZE));
-
-				// Write the last part of the mutation to the serialization, if the buffer is not defined
-				if (!partBuffer) {
-					// Serialize the part to the writer
-					wr << bigEndian32(part);
-
-					// Define the last buffer part
-					partBuffer = (uint32_t*) ((char*) wr.getData() + wr.getLength() - sizeof(uint32_t));
-				}
-				else {
-					*partBuffer = bigEndian32(part);
-				}
-
-				// Define the mutation type and and location
-				backupMutation.param1 = wr.toValue();
-				ASSERT( backupMutation.param1.startsWith(logRangeMutation->first) );  // We are writing into the configured destination
-					
-				auto& tags = self->tagsForKey(backupMutation.param1);
-				toCommit.addTags(tags);
-				toCommit.addTypedMessage(backupMutation);
-
-//				if (debugMutation("BackupProxyCommit", commitVersion, backupMutation)) {
-//					TraceEvent("BackupProxyCommitTo", self->dbgid).detail("To", describe(tags)).detail("BackupMutation", backupMutation.toString())
-//						.detail("BackupMutationSize", val.size()).detail("Version", commitVersion).detail("DestPath", logRangeMutation.first)
-//						.detail("PartIndex", part).detail("PartIndexEndian", bigEndian32(part)).detail("PartData", backupMutation.param1);
-//				}
-			}
-		}
->>>>>>> 8709d785
+		wait( adddBackupMutations(self, &logRangeMutations, &toCommit, commitVersion) );
 	}
 
 	self->stats.mutations += mutationCount;
