--- conflicted
+++ resolved
@@ -1181,7 +1181,7 @@
 						self->metadataVersion = v.metadataVersion;
 						self->committedVersion.set(v.version);
 					}
-					
+
 					if (self->committedVersion.get() < commitVersion - SERVER_KNOBS->MAX_READ_TRANSACTION_LIFE_VERSIONS)
 						wait(delay(SERVER_KNOBS->PROXY_SPIN_DELAY));
 				}
@@ -1274,11 +1274,6 @@
 		ASSERT(!p.second.isReady());
 		p.first.get().acknowledge.send(Void());
 		ASSERT(p.second.isReady());
-	}
-
-	if (SERVER_KNOBS->ASK_READ_VERSION_FROM_MASTER) {
-		// Let master know this commit version so that every other proxy can know.
-		wait(self->master.reportLiveCommittedVersion.getReply(ReportRawCommittedVersionRequest(span->context, commitVersion, lockedAfter, metadataVersionAfter), TaskPriority::ProxyMasterVersionReply));
 	}
 
 	TEST(self->committedVersion.get() > commitVersion);   // A later version was reported committed first
@@ -1386,7 +1381,7 @@
 	return Void();
 }
 
-ACTOR Future<GetReadVersionReply> getLiveCommittedVersion(ProxyCommitData* commitData, uint32_t flags, vector<MasterProxyInterface> *otherProxies, Optional<UID> debugID, 
+ACTOR Future<GetReadVersionReply> getLiveCommittedVersion(ProxyCommitData* commitData, uint32_t flags, vector<MasterProxyInterface> *otherProxies, Optional<UID> debugID,
                                                           int transactionCount, int systemTransactionCount, int defaultPriTransactionCount, int batchPriTransactionCount)
 {
 	// Returns a version which (1) is committed, and (2) is >= the latest version reported committed (by a commit response) when this request was sent
@@ -1395,7 +1390,6 @@
 	//     and no other proxy could have already committed anything without first ending the epoch
 	++commitData->stats.txnStartBatch;
 	state vector<Future<GetReadVersionReply>> proxyVersions;
-<<<<<<< HEAD
 	state Future<GetReadVersionReply> replyFromMasterFuture;
 	if (SERVER_KNOBS->ASK_READ_VERSION_FROM_MASTER) {
 		replyFromMasterFuture = commitData->master.getLiveCommittedVersion.getReply(GetRawCommittedVersionRequest(span->context, debugID), TaskPriority::ProxyMasterVersionReply);
@@ -1403,10 +1397,6 @@
 		for (auto const& p : *otherProxies)
 			proxyVersions.push_back(brokenPromiseToNever(p.getRawCommittedVersion.getReply(GetRawCommittedVersionRequest(span->context, debugID), TaskPriority::TLogConfirmRunningReply)));
 	}
-=======
-	for (auto const& p : *otherProxies)
-		proxyVersions.push_back(brokenPromiseToNever(p.getRawCommittedVersion.getReply(GetRawCommittedVersionRequest(debugID), TaskPriority::TLogConfirmRunningReply)));
->>>>>>> a58845ba
 
 	if (!SERVER_KNOBS->ALWAYS_CAUSAL_READ_RISKY && !(flags&GetReadVersionRequest::FLAG_CAUSAL_READ_RISKY)) {
 		wait(updateLastCommit(commitData, debugID));
